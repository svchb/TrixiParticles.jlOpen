function linear_interpolation(x, y, interpolation_point)
    if !(first(x) <= interpolation_point <= last(x))
        throw(ArgumentError("`interpolation_point` at $interpolation_point is outside the interpolation range"))
    end

    i = searchsortedlast(x, interpolation_point)
    # Handle right boundary
    i == lastindex(x) && return last(y)

    # Linear interpolation
    slope = (y[i + 1] - y[i]) / (x[i + 1] - x[i])
    return y[i] + slope * (interpolation_point - x[i])
end

function interpolated_mse(reference_time, reference_values, simulation_time,
                          simulation_values)
    if last(simulation_time) > last(reference_time)
        @warn "simulation time range is larger than reference time range. " *
              "Only checking values within reference time range."
    end
    # Remove reference time points outside the simulation time
    start = searchsortedfirst(reference_time, first(simulation_time))
    end_ = searchsortedlast(reference_time, last(simulation_time))
    common_time_range = reference_time[start:end_]

    # Interpolate simulation data at the common time points
    interpolated_values = [linear_interpolation(simulation_time, simulation_values, t)
                           for t in common_time_range]

<<<<<<< HEAD
    # Extract the corresponding reference displacement values
    filtered_values = [reference_values[findfirst(==(t),
                                                  reference_time)]
                       for t in common_time_range]
=======
    filtered_values = reference_values[start:end_]
>>>>>>> 071d527b

    # Calculate MSE only over the common time range
    mse = sum((interpolated_values .- filtered_values) .^ 2) / length(common_time_range)
    return mse
end

function extract_number_from_filename(filename)
    # This regex matches the last sequence of digits in the filename
    m = match(r"(\d+)(?!.*\d)", filename)
    if m !== nothing
        return parse(Int, m.captures[1])
    end
<<<<<<< HEAD
end

function find_and_compare_values(ref_data, run_data, errors=[])
    if isa(ref_data, Dict) && isa(run_data, Dict)
        for key in keys(ref_data)
            if key == "values" && haskey(run_data, key)
                ref_values = ref_data[key]
                run_values = run_data[key]
                if isa(ref_values, Array) && isa(run_values, Array)
                    for (ref_value, run_value) in zip(ref_values, run_values)
                        if isa(ref_value, Number) && isa(run_value, Number)
                            push!(errors, (ref_value - run_value)^2)
                        else
                            println("Non-numeric data encountered under 'values' key.")
                        end
                    end
                end
            elseif haskey(run_data, key)
                # Recursively search for "values" keys in nested dictionaries
                find_and_compare_values(ref_data[key], run_data[key], errors)
            end
        end
    end
    return errors
end

function calculate_error(ref_data, run_data)
    return sum(find_and_compare_values(ref_data, run_data))
end

function convert_to_float(str)
    # Remove leading zeros and count them
    leading_zeros = length(match(r"^0*", str).match)
    str_non_zero = replace(str, r"^0*" => "")

    if isempty(str_non_zero)
        return 0.0
    end

    # Adjust string to have a decimal point at the correct position
    if leading_zeros > 0
        decimal_str = "0." * "0"^(leading_zeros - 1) * str_non_zero
    else
        decimal_str = str_non_zero
    end

    return string(parse(Float64, decimal_str))
=======
    return -1
>>>>>>> 071d527b
end<|MERGE_RESOLUTION|>--- conflicted
+++ resolved
@@ -27,14 +27,7 @@
     interpolated_values = [linear_interpolation(simulation_time, simulation_values, t)
                            for t in common_time_range]
 
-<<<<<<< HEAD
-    # Extract the corresponding reference displacement values
-    filtered_values = [reference_values[findfirst(==(t),
-                                                  reference_time)]
-                       for t in common_time_range]
-=======
     filtered_values = reference_values[start:end_]
->>>>>>> 071d527b
 
     # Calculate MSE only over the common time range
     mse = sum((interpolated_values .- filtered_values) .^ 2) / length(common_time_range)
@@ -47,35 +40,7 @@
     if m !== nothing
         return parse(Int, m.captures[1])
     end
-<<<<<<< HEAD
-end
-
-function find_and_compare_values(ref_data, run_data, errors=[])
-    if isa(ref_data, Dict) && isa(run_data, Dict)
-        for key in keys(ref_data)
-            if key == "values" && haskey(run_data, key)
-                ref_values = ref_data[key]
-                run_values = run_data[key]
-                if isa(ref_values, Array) && isa(run_values, Array)
-                    for (ref_value, run_value) in zip(ref_values, run_values)
-                        if isa(ref_value, Number) && isa(run_value, Number)
-                            push!(errors, (ref_value - run_value)^2)
-                        else
-                            println("Non-numeric data encountered under 'values' key.")
-                        end
-                    end
-                end
-            elseif haskey(run_data, key)
-                # Recursively search for "values" keys in nested dictionaries
-                find_and_compare_values(ref_data[key], run_data[key], errors)
-            end
-        end
-    end
-    return errors
-end
-
-function calculate_error(ref_data, run_data)
-    return sum(find_and_compare_values(ref_data, run_data))
+    return -1
 end
 
 function convert_to_float(str)
@@ -95,7 +60,4 @@
     end
 
     return string(parse(Float64, decimal_str))
-=======
-    return -1
->>>>>>> 071d527b
 end