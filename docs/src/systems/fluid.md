--- conflicted
+++ resolved
@@ -1,12 +1,7 @@
-
 # [Fluid Models](@id fluid_models)
 
-<<<<<<< HEAD
-Currently available fluid methods are the [weakly compressible SPH method](@ref wcsph) and the [entropically damped artificial compressibility for SPH](@ref edac).  
-=======
 Currently available fluid methods are the [weakly compressible SPH method](@ref wcsph) and the
 [entropically damped artificial compressibility for SPH](@ref edac).  
->>>>>>> 9ef50a10
 This page lists models and techniques that apply to both of these methods.  
 
 ## [Viscosity](@id viscosity_sph)
@@ -152,20 +147,8 @@
 \bar{\eta}_{ab} = \frac{2 \eta_a \eta_b}{\eta_a + \eta_b},
 ```
 
-<<<<<<< HEAD
 with the dynamic viscosity of each particle given by `` \eta_a = \rho_a \nu_a ``, where `` \nu_a `` is the kinematic viscosity.
-=======
-Viscosity is a critical physical property governing momentum diffusion within a fluid.
-In the context of SPH, viscosity determines how rapidly velocity gradients are smoothed out,
-influencing key flow characteristics such as boundary layer formation, vorticity diffusion,
-and dissipation of kinetic energy. It also helps determine whether a flow is laminar or turbulent
-under a given set of conditions.
-
-Implementing viscosity correctly in SPH is essential for producing physically accurate results,
-and different methods exist to capture both numerical stabilization and true viscous effects.
-
-### API
->>>>>>> 9ef50a10
+
 
 ```@autodocs
 Modules = [TrixiParticles]
