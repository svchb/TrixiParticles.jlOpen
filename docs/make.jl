--- conflicted
+++ resolved
@@ -10,11 +10,7 @@
     source_path = joinpath(trixiparticles_root_dir, filename)
 
     if !isfile(source_path)
-<<<<<<< HEAD
-        error("File $filename not found. Ensure that you are running make.jl from the TrixiParticles.jl root directory.")
-=======
         error("File $filename not found. Ensure that you provide a path relative to the TrixiParticles.jl root directory.")
->>>>>>> 059cf776
         return
     end
 
@@ -98,13 +94,9 @@
              "Home" => "index.md",
              "News" => "news.md",
              "Installation" => "install.md",
-<<<<<<< HEAD
-             "Get Started" => "get_started.md",
+             "Getting started" => "getting_started.md",
              "Tutorial" => "tutorial.md",
              "Examples" => "examples.md",
-=======
-             "Getting started" => "getting_started.md",
->>>>>>> 059cf776
              "Components" => [
                  "General" => [
                      "Semidiscretization" => joinpath("general", "semidiscretization.md"),
