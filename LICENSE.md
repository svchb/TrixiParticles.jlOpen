--- conflicted
+++ resolved
@@ -1,13 +1,7 @@
 MIT License
 
 Copyright (c) 2023-present The TrixiParticles.jl Authors (see [AUTHORS.md](AUTHORS.md)) \
-<<<<<<< HEAD
-Copyright (c) 2023-present University Stuttgart, High-Performance Computing Center Stuttgart \
-Copyright (c) 2023-present University of Cologne, Numerical Simulation Group \
-Copyright (c) 2023-present Helmholtzentrum hereon GmbH, Institute of Surface Science \
-=======
 Copyright (c) 2023-present Helmholtz-Zentrum hereon GmbH, Institute of Surface Science \
->>>>>>> 059cf776
  \
 Permission is hereby granted, free of charge, to any person obtaining a copy  
 of this software and associated documentation files (the "Software"), to deal  
