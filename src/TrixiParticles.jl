module TrixiParticles

using Reexport: @reexport

using CSV: CSV
using Dates
using DataFrames: DataFrame
using DiffEqCallbacks: PeriodicCallback, PeriodicCallbackAffect
using FastPow: @fastpow
using ForwardDiff: ForwardDiff
using JSON: JSON
using LinearAlgebra: norm, dot, I, tr, inv, pinv, det
using Morton: cartesian2morton
using MuladdMacro: @muladd
using Polyester: Polyester, @batch
using Printf: @printf, @sprintf
using RecipesBase: RecipesBase, @series
using SciMLBase: CallbackSet, DiscreteCallback, DynamicalODEProblem, u_modified!,
                 get_tmp_cache, set_proposed_dt!, ODESolution, ODEProblem
@reexport using StaticArrays: SVector
using StaticArrays: @SMatrix, SMatrix, setindex
using StrideArrays: PtrArray, StaticInt
using ThreadingUtilities
using TimerOutputs: TimerOutput, TimerOutputs, print_timer, reset_timer!
using TrixiBase: trixi_include
using WriteVTK: vtk_grid, MeshCell, VTKCellTypes, paraview_collection, vtk_save

# util needs to be first because of macro @trixi_timeit
include("util.jl")
include("callbacks/callbacks.jl")
include("general/general.jl")
include("neighborhood_search/neighborhood_search.jl")
include("setups/setups.jl")
include("schemes/schemes.jl")

# Note that `semidiscretization.jl` depends on the system types and has to be
# included separately.
include("general/semidiscretization.jl")
include("visualization/write2vtk.jl")
include("visualization/recipes_plots.jl")

export Semidiscretization, semidiscretize, initialize_ode, restart_with!
export InitialCondition
export WeaklyCompressibleSPHSystem, EntropicallyDampedSPHSystem, TotalLagrangianSPHSystem,
       BoundarySPHSystem
export InfoCallback, SolutionSavingCallback, DensityReinitializationCallback,
<<<<<<< HEAD
       default_callback
=======
       PostprocessCallback, StepsizeCallback
>>>>>>> 8d8c15aa
export ContinuityDensity, SummationDensity
export PenaltyForceGanzenmueller
export SchoenbergCubicSplineKernel, SchoenbergQuarticSplineKernel,
       SchoenbergQuinticSplineKernel, GaussianKernel, WendlandC2Kernel, WendlandC4Kernel,
       WendlandC6Kernel, SpikyKernel, Poly6Kernel
export StateEquationCole
export ArtificialViscosityMonaghan, ViscosityAdami
export DensityDiffusion, DensityDiffusionMolteniColagrossi, DensityDiffusionFerrari,
       DensityDiffusionAntuono
export BoundaryModelMonaghanKajtar, BoundaryModelDummyParticles, AdamiPressureExtrapolation,
       PressureMirroring, PressureZeroing
export BoundaryMovement
export GridNeighborhoodSearch, TrivialNeighborhoodSearch
export examples_dir, validation_dir, trixi_include
export trixi2vtk
export RectangularTank, RectangularShape, SphereShape
export VoxelSphere, RoundSphere, reset_wall!
export SourceTermDamping
export ShepardKernelCorrection, KernelCorrection, AkinciFreeSurfaceCorrection,
       GradientCorrection, BlendedGradientCorrection, MixedKernelGradientCorrection
export nparticles
export kinetic_energy, total_mass, max_pressure, min_pressure, avg_pressure,
       max_density, min_density, avg_density
export interpolate_line, interpolate_point, interpolate_plane_3d, interpolate_plane_2d,
       interpolate_plane_2d_vtk

end # module<|MERGE_RESOLUTION|>--- conflicted
+++ resolved
@@ -44,11 +44,7 @@
 export WeaklyCompressibleSPHSystem, EntropicallyDampedSPHSystem, TotalLagrangianSPHSystem,
        BoundarySPHSystem
 export InfoCallback, SolutionSavingCallback, DensityReinitializationCallback,
-<<<<<<< HEAD
-       default_callback
-=======
        PostprocessCallback, StepsizeCallback
->>>>>>> 8d8c15aa
 export ContinuityDensity, SummationDensity
 export PenaltyForceGanzenmueller
 export SchoenbergCubicSplineKernel, SchoenbergQuarticSplineKernel,
