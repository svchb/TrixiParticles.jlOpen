module TrixiParticles

using Reexport: @reexport

using Adapt: Adapt
using CSV: CSV
using Dates
using DataFrames: DataFrame
using DiffEqCallbacks: PeriodicCallback, PeriodicCallbackAffect, PresetTimeCallback
using FastPow: @fastpow
using ForwardDiff: ForwardDiff
using JSON: JSON
<<<<<<< HEAD
using LinearAlgebra: norm, dot, I, tr, inv, det
using Morton: cartesian2morton
=======
using LinearAlgebra: norm, dot, I, tr, inv, pinv, det
>>>>>>> 7d778a74
using MuladdMacro: @muladd
using Polyester: Polyester, @batch
using Printf: @printf, @sprintf
using RecipesBase: RecipesBase, @series
using SciMLBase: CallbackSet, DiscreteCallback, DynamicalODEProblem, u_modified!,
                 get_tmp_cache, set_proposed_dt!, ODESolution, ODEProblem
@reexport using StaticArrays: SVector
using StaticArrays: @SMatrix, SMatrix, setindex
using StrideArrays: PtrArray, StaticInt
using TimerOutputs: TimerOutput, TimerOutputs, print_timer, reset_timer!
using TrixiBase: trixi_include
@reexport using PointNeighbors: TrivialNeighborhoodSearch, GridNeighborhoodSearch
using PointNeighbors: PointNeighbors, for_particle_neighbor
using WriteVTK: vtk_grid, MeshCell, VTKCellTypes, paraview_collection, vtk_save

# util needs to be first because of macro @trixi_timeit
include("util.jl")
include("callbacks/callbacks.jl")
include("general/general.jl")
include("setups/setups.jl")
include("schemes/schemes.jl")

# Note that `semidiscretization.jl` depends on the system types and has to be
# included separately. `gpu.jl` in turn depends on the semidiscretization type.
include("general/semidiscretization.jl")
include("general/gpu.jl")
include("visualization/write2vtk.jl")
include("visualization/recipes_plots.jl")

export Semidiscretization, semidiscretize, restart_with!
export InitialCondition
export WeaklyCompressibleSPHSystem, EntropicallyDampedSPHSystem, TotalLagrangianSPHSystem,
       BoundarySPHSystem, DEMSystem, BoundaryDEMSystem
export InfoCallback, SolutionSavingCallback, DensityReinitializationCallback,
       PostprocessCallback, StepsizeCallback, UpdateCallback
export ContinuityDensity, SummationDensity
export PenaltyForceGanzenmueller
export SchoenbergCubicSplineKernel, SchoenbergQuarticSplineKernel,
       SchoenbergQuinticSplineKernel, GaussianKernel, WendlandC2Kernel, WendlandC4Kernel,
       WendlandC6Kernel, SpikyKernel, Poly6Kernel
export StateEquationCole
export ArtificialViscosityMonaghan, ViscosityAdami
export DensityDiffusion, DensityDiffusionMolteniColagrossi, DensityDiffusionFerrari,
       DensityDiffusionAntuono
export BoundaryModelMonaghanKajtar, BoundaryModelDummyParticles, AdamiPressureExtrapolation,
       PressureMirroring, PressureZeroing
export BoundaryMovement
export examples_dir, validation_dir, trixi_include
export trixi2vtk
export RectangularTank, RectangularShape, SphereShape
export VoxelSphere, RoundSphere, reset_wall!, extrude_geometry
export SourceTermDamping
export ShepardKernelCorrection, KernelCorrection, AkinciFreeSurfaceCorrection,
       GradientCorrection, BlendedGradientCorrection, MixedKernelGradientCorrection
export nparticles
export kinetic_energy, total_mass, max_pressure, min_pressure, avg_pressure,
       max_density, min_density, avg_density
export interpolate_line, interpolate_point, interpolate_plane_3d, interpolate_plane_2d,
       interpolate_plane_2d_vtk
export SurfaceTensionAkinci, CohesionForceAkinci

end # module<|MERGE_RESOLUTION|>--- conflicted
+++ resolved
@@ -10,12 +10,8 @@
 using FastPow: @fastpow
 using ForwardDiff: ForwardDiff
 using JSON: JSON
-<<<<<<< HEAD
 using LinearAlgebra: norm, dot, I, tr, inv, det
 using Morton: cartesian2morton
-=======
-using LinearAlgebra: norm, dot, I, tr, inv, pinv, det
->>>>>>> 7d778a74
 using MuladdMacro: @muladd
 using Polyester: Polyester, @batch
 using Printf: @printf, @sprintf
