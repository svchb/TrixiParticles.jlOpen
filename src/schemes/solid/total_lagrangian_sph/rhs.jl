--- conflicted
+++ resolved
@@ -139,39 +139,6 @@
 
 @inline function continuity_equation!(dv, v_particle_system, v_neighbor_system,
                                       particle, neighbor, pos_diff, distance,
-<<<<<<< HEAD
-                                      particle_system::TotalLagrangianSPHSystem{<:BoundaryModelDummyParticles},
-                                      neighbor_system::WeaklyCompressibleSPHSystem)
-    (; density_calculator) = particle_system.boundary_model
-
-    continuity_equation!(dv, density_calculator,
-                         v_particle_system, v_neighbor_system,
-                         particle, neighbor, pos_diff, distance,
-                         particle_system, neighbor_system)
-end
-
-@inline function continuity_equation!(dv, density_calculator,
-                                      u_particle_system, u_neighbor_system,
-                                      particle, neighbor, pos_diff, distance,
-                                      particle_system::TotalLagrangianSPHSystem,
-                                      neighbor_system::WeaklyCompressibleSPHSystem)
-    return dv
-end
-
-@inline function continuity_equation!(dv, ::ContinuityDensity,
-                                      v_particle_system, v_neighbor_system,
-                                      particle, neighbor, pos_diff, distance,
-                                      particle_system::TotalLagrangianSPHSystem,
-                                      neighbor_system::WeaklyCompressibleSPHSystem)
-    vdiff = current_velocity(v_particle_system, particle_system, particle) -
-            current_velocity(v_neighbor_system, neighbor_system, neighbor)
-
-    dv[end, particle] += sum(neighbor_system.mass[neighbor] * vdiff .*
-                             smoothing_kernel_grad(neighbor_system, pos_diff,
-                                                   distance))
-
-    return dv
-=======
                                       m_b, rho_a, rho_b,
                                       particle_system::TotalLagrangianSPHSystem{<:BoundaryModelDummyParticles{ContinuityDensity}},
                                       neighbor_system::WeaklyCompressibleSPHSystem,
@@ -184,7 +151,6 @@
     # Call the dummy BC version of the continuity equation
     continuity_equation!(dv, fluid_density_calculator, m_b, rho_a, rho_b, v_diff,
                          grad_kernel, particle)
->>>>>>> bcc33d70
 end
 
 # Solid-boundary interaction
