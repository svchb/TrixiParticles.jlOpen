--- conflicted
+++ resolved
@@ -151,12 +151,8 @@
 end
 
 function system_data(system::DEMSystem, v_ode, u_ode, semi)
-<<<<<<< HEAD
     (; mass, radius, damping_coefficient) = system
-=======
-    (; mass, radius, elastic_modulus, poissons_ratio, normal_stiffness,
-     damping_coefficient) = system
->>>>>>> 233e022e
+
 
     v = wrap_v(v_ode, system, semi)
     u = wrap_u(u_ode, system, semi)
