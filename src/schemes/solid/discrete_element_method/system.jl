--- conflicted
+++ resolved
@@ -27,11 +27,7 @@
 ## References
 [Bicanic2004](@cite), [Cundall1979](@cite), [DiRenzo2004](@cite)
 """
-<<<<<<< HEAD
 struct DEMSystem{NDIMS, ELTYPE <: Real, IC, ARRAY1D, ST, CM} <: SolidSystem{NDIMS, IC}
-=======
-struct DEMSystem{NDIMS, ELTYPE <: Real, IC, ARRAY1D, ST} <: SolidSystem{NDIMS}
->>>>>>> 54fd0336
     initial_condition   :: IC
     mass                :: ARRAY1D               # [particle]
     radius              :: ARRAY1D               # [particle]
