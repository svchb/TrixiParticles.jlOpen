--- conflicted
+++ resolved
@@ -1,6 +1,7 @@
 function interact!(dv, v_particle_system, u_particle_system, v_neighbor_system,
                    u_neighbor_system, particle_system::DEMSystem,
                    neighbor_system::Union{BoundaryDEMSystem, DEMSystem}, semi)
+    damping_coefficient = particle_system.damping_coefficient
     damping_coefficient = particle_system.damping_coefficient
 
     system_coords = current_coordinates(u_particle_system, particle_system)
@@ -15,12 +16,19 @@
         distance < sqrt(eps()) && return
 
         # Retrieve particle properties
+        distance < sqrt(eps()) && return
+
+        # Retrieve particle properties
         m_a = particle_system.mass[particle]
         r_a = particle_system.radius[particle]
         r_b = neighbor_system.radius[neighbor]
 
         # Compute the overlap (penetration depth)
+        # Compute the overlap (penetration depth)
         overlap = r_a + r_b - distance
+        if overlap > 0
+            # Compute the unit normal vector (from neighbor to particle)
+            normal = pos_diff / distance
         if overlap > 0
             # Compute the unit normal vector (from neighbor to particle)
             normal = pos_diff / distance
@@ -36,6 +44,17 @@
                                                    overlap, normal, v_particle_system,
                                                    v_neighbor_system,
                                                    particle, neighbor, F_normal)
+            # Compute Normal Force by Dispatching on the Contact Model.
+            F_normal = collision_force_normal(particle_system.contact_model,
+                                              particle_system, neighbor_system,
+                                              overlap, normal,
+                                              v_particle_system, v_neighbor_system,
+                                              particle, neighbor, damping_coefficient)
+
+            F_tangent = collision_force_tangential(particle_system, neighbor_system,
+                                                   overlap, normal, v_particle_system,
+                                                   v_neighbor_system,
+                                                   particle, neighbor, F_normal)
 
             interaction_force = F_normal + F_tangent
 
@@ -43,6 +62,12 @@
             for i in 1:ndims(particle_system)
                 dv[i, particle] += interaction_force[i] / m_a
             end
+            interaction_force = F_normal + F_tangent
+
+            # Update the particle acceleration: a = F/m
+            for i in 1:ndims(particle_system)
+                dv[i, particle] += interaction_force[i] / m_a
+            end
 
             # Apply a simple position correction to mitigate overlap.
             # TODO: use update callback
@@ -54,7 +79,6 @@
     return dv
 end
 
-<<<<<<< HEAD
 function interact!(dv, v_particle_system, u_particle_system, v_neighbor_system,
                    u_neighbor_system, neighborhood_search,
                    particle_system::DEMSystem, neighbor_system::BoundaryDEMSystem)
@@ -239,34 +263,12 @@
     v_b = current_velocity(v_neighbor_system, neighbor_system, neighbor)
     v_diff = v_a - v_b
     v_diff_tangent = v_diff - (dot(v_diff, normal) * normal)
+    v_diff = v_a - v_b
+    v_diff_tangent = v_diff - (dot(v_diff, normal) * normal)
 
     # Compute tangential force as a spring–dashpot response.
     F_t = -tangential_stiffness * v_diff_tangent - tangential_damping * v_diff_tangent
 
-=======
-# Tangential Force Computation
-#
-# Uses a spring-dashpot model to compute the instantaneous tangential force,
-# with a Coulomb friction limit.
-@inline function collision_force_tangential(particle_system, neighbor_system,
-                                            overlap, normal,
-                                            v_particle_system, v_neighbor_system,
-                                            particle, neighbor, F_normal)
-    # Tangential force parameters
-    friction_coefficient = 0.5       # Coulomb friction coefficient [Cundall and Strack, 1979]
-    tangential_stiffness = 1e3       # Tangential spring constant
-    tangential_damping = 0.001       # Damping coefficient for tangential force
-
-    # Compute relative velocity and extract the tangential component.
-    v_a = current_velocity(v_particle_system, particle_system, particle)
-    v_b = current_velocity(v_neighbor_system, neighbor_system, neighbor)
-    v_diff = v_a - v_b
-    v_diff_tangent = v_diff - (dot(v_diff, normal) * normal)
-
-    # Compute tangential force as a spring–dashpot response.
-    F_t = -tangential_stiffness * v_diff_tangent - tangential_damping * v_diff_tangent
-
->>>>>>> cf1a67ef
     # Coulomb friction: limit the tangential force to μ * |F_normal|
     max_tangent = friction_coefficient * norm(F_normal)
     if norm(F_t) > max_tangent && norm(F_t) > 0.0
@@ -274,12 +276,27 @@
     end
 
     return F_t
+    # Compute tangential force as a spring–dashpot response.
+    F_t = -tangential_stiffness * v_diff_tangent - tangential_damping * v_diff_tangent
+
+    # Coulomb friction: limit the tangential force to μ * |F_normal|
+    max_tangent = friction_coefficient * norm(F_normal)
+    if norm(F_t) > max_tangent && norm(F_t) > 0.0
+        F_t = F_t * (max_tangent / norm(F_t))
+    end
+
+    return F_t
 end
 
 @inline function position_correction!(neighbor_system::DEMSystem,
                                       u_particle_system, overlap, normal, particle)
-end
-
+@inline function position_correction!(neighbor_system::DEMSystem,
+                                      u_particle_system, overlap, normal, particle)
+end
+
+# For boundaries, a simple half-overlap correction is applied.
+@inline function position_correction!(neighbor_system::BoundaryDEMSystem,
+                                      u_particle_system, overlap, normal, particle)
 # For boundaries, a simple half-overlap correction is applied.
 @inline function position_correction!(neighbor_system::BoundaryDEMSystem,
                                       u_particle_system, overlap, normal, particle)
