function interact!(dv, v_particle_system, u_particle_system, v_neighbor_system,
<<<<<<< HEAD
                   u_neighbor_system, neighborhood_search, particle_system::DEMSystem,
                   neighbor_system::Union{BoundaryDEMSystem, DEMSystem})
=======
                   u_neighbor_system, particle_system::DEMSystem,
                   neighbor_system::Union{BoundaryDEMSystem, DEMSystem}, semi)
>>>>>>> 060fffd5
    damping_coefficient = particle_system.damping_coefficient

    system_coords = current_coordinates(u_particle_system, particle_system)
    neighbor_coords = current_coordinates(u_neighbor_system, neighbor_system)

    foreach_point_neighbor(particle_system, neighbor_system, system_coords, neighbor_coords,
                           semi;
                           points=each_moving_particle(particle_system)) do particle,
                                                                            neighbor,
                                                                            pos_diff,
                                                                            distance
        distance < sqrt(eps()) && return

<<<<<<< HEAD
        # Retrieve particle properties.
=======
        # Retrieve particle properties
>>>>>>> 060fffd5
        m_a = particle_system.mass[particle]
        r_a = particle_system.radius[particle]
        r_b = neighbor_system.radius[neighbor]

<<<<<<< HEAD
        # Compute the overlap (penetration depth).
        overlap = r_a + r_b - distance
        if overlap > 0
            # Compute the unit normal vector (from neighbor to particle).
=======
        # Compute the overlap (penetration depth)
        overlap = r_a + r_b - distance
        if overlap > 0
            # Compute the unit normal vector (from neighbor to particle)
>>>>>>> 060fffd5
            normal = pos_diff / distance

            # Compute Normal Force by Dispatching on the Contact Model.
            F_normal = collision_force_normal(particle_system.contact_model,
                                              particle_system, neighbor_system,
                                              overlap, normal,
                                              v_particle_system, v_neighbor_system,
                                              particle, neighbor, damping_coefficient)

            F_tangent = collision_force_tangential(particle_system, neighbor_system,
                                                   overlap, normal, v_particle_system,
                                                   v_neighbor_system,
                                                   particle, neighbor, F_normal)

            interaction_force = F_normal + F_tangent

<<<<<<< HEAD
            # Update the particle acceleration: a = F/m.
=======
            # Update the particle acceleration: a = F/m
>>>>>>> 060fffd5
            for i in 1:ndims(particle_system)
                dv[i, particle] += interaction_force[i] / m_a
            end

            # Apply a simple position correction to mitigate overlap.
<<<<<<< HEAD
=======
            # TODO: use update callback
>>>>>>> 060fffd5
            position_correction!(neighbor_system, u_particle_system, overlap, normal,
                                 particle)
        end
    end

    return dv
end

<<<<<<< HEAD
# Tangential Force Computation (common for now)
=======
# Tangential Force Computation
>>>>>>> 060fffd5
#
# Uses a spring-dashpot model to compute the instantaneous tangential force,
# with a Coulomb friction limit.
@inline function collision_force_tangential(particle_system, neighbor_system,
                                            overlap, normal,
                                            v_particle_system, v_neighbor_system,
                                            particle, neighbor, F_normal)
    # Tangential force parameters
    friction_coefficient = 0.5       # Coulomb friction coefficient [Cundall and Strack, 1979]
    tangential_stiffness = 1e3       # Tangential spring constant
    tangential_damping = 0.001       # Damping coefficient for tangential force

    # Compute relative velocity and extract the tangential component.
    v_a = current_velocity(v_particle_system, particle_system, particle)
    v_b = current_velocity(v_neighbor_system, neighbor_system, neighbor)
<<<<<<< HEAD
    v_rel = v_a - v_b
    v_rel_tangent = v_rel - (dot(v_rel, normal) * normal)

    # Compute tangential force as a spring–dashpot response.
    F_t = -tangential_stiffness * v_rel_tangent - tangential_damping * v_rel_tangent

    # Coulomb friction: limit the tangential force to μ * |F_normal|.
=======
    v_diff = v_a - v_b
    v_diff_tangent = v_diff - (dot(v_diff, normal) * normal)

    # Compute tangential force as a spring–dashpot response.
    F_t = -tangential_stiffness * v_diff_tangent - tangential_damping * v_diff_tangent

    # Coulomb friction: limit the tangential force to μ * |F_normal|
>>>>>>> 060fffd5
    max_tangent = friction_coefficient * norm(F_normal)
    if norm(F_t) > max_tangent && norm(F_t) > 0.0
        F_t = F_t * (max_tangent / norm(F_t))
    end

    return F_t
end

@inline function position_correction!(neighbor_system::DEMSystem,
                                      u_particle_system, overlap, normal, particle)
end

# For boundaries, a simple half-overlap correction is applied.
@inline function position_correction!(neighbor_system::BoundaryDEMSystem,
                                      u_particle_system, overlap, normal, particle)
    for i in 1:ndims(neighbor_system)
        u_particle_system[i, particle] -= 0.5 * overlap * normal[i]
    end
end<|MERGE_RESOLUTION|>--- conflicted
+++ resolved
@@ -1,11 +1,6 @@
 function interact!(dv, v_particle_system, u_particle_system, v_neighbor_system,
-<<<<<<< HEAD
-                   u_neighbor_system, neighborhood_search, particle_system::DEMSystem,
-                   neighbor_system::Union{BoundaryDEMSystem, DEMSystem})
-=======
                    u_neighbor_system, particle_system::DEMSystem,
                    neighbor_system::Union{BoundaryDEMSystem, DEMSystem}, semi)
->>>>>>> 060fffd5
     damping_coefficient = particle_system.damping_coefficient
 
     system_coords = current_coordinates(u_particle_system, particle_system)
@@ -19,26 +14,15 @@
                                                                             distance
         distance < sqrt(eps()) && return
 
-<<<<<<< HEAD
-        # Retrieve particle properties.
-=======
         # Retrieve particle properties
->>>>>>> 060fffd5
         m_a = particle_system.mass[particle]
         r_a = particle_system.radius[particle]
         r_b = neighbor_system.radius[neighbor]
 
-<<<<<<< HEAD
-        # Compute the overlap (penetration depth).
-        overlap = r_a + r_b - distance
-        if overlap > 0
-            # Compute the unit normal vector (from neighbor to particle).
-=======
         # Compute the overlap (penetration depth)
         overlap = r_a + r_b - distance
         if overlap > 0
             # Compute the unit normal vector (from neighbor to particle)
->>>>>>> 060fffd5
             normal = pos_diff / distance
 
             # Compute Normal Force by Dispatching on the Contact Model.
@@ -55,20 +39,13 @@
 
             interaction_force = F_normal + F_tangent
 
-<<<<<<< HEAD
-            # Update the particle acceleration: a = F/m.
-=======
             # Update the particle acceleration: a = F/m
->>>>>>> 060fffd5
             for i in 1:ndims(particle_system)
                 dv[i, particle] += interaction_force[i] / m_a
             end
 
             # Apply a simple position correction to mitigate overlap.
-<<<<<<< HEAD
-=======
             # TODO: use update callback
->>>>>>> 060fffd5
             position_correction!(neighbor_system, u_particle_system, overlap, normal,
                                  particle)
         end
@@ -77,11 +54,7 @@
     return dv
 end
 
-<<<<<<< HEAD
-# Tangential Force Computation (common for now)
-=======
 # Tangential Force Computation
->>>>>>> 060fffd5
 #
 # Uses a spring-dashpot model to compute the instantaneous tangential force,
 # with a Coulomb friction limit.
@@ -97,15 +70,6 @@
     # Compute relative velocity and extract the tangential component.
     v_a = current_velocity(v_particle_system, particle_system, particle)
     v_b = current_velocity(v_neighbor_system, neighbor_system, neighbor)
-<<<<<<< HEAD
-    v_rel = v_a - v_b
-    v_rel_tangent = v_rel - (dot(v_rel, normal) * normal)
-
-    # Compute tangential force as a spring–dashpot response.
-    F_t = -tangential_stiffness * v_rel_tangent - tangential_damping * v_rel_tangent
-
-    # Coulomb friction: limit the tangential force to μ * |F_normal|.
-=======
     v_diff = v_a - v_b
     v_diff_tangent = v_diff - (dot(v_diff, normal) * normal)
 
@@ -113,7 +77,6 @@
     F_t = -tangential_stiffness * v_diff_tangent - tangential_damping * v_diff_tangent
 
     # Coulomb friction: limit the tangential force to μ * |F_normal|
->>>>>>> 060fffd5
     max_tangent = friction_coefficient * norm(F_normal)
     if norm(F_t) > max_tangent && norm(F_t) > 0.0
         F_t = F_t * (max_tangent / norm(F_t))
