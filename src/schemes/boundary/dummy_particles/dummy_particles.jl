--- conflicted
+++ resolved
@@ -329,44 +329,21 @@
         # This is an optimization for simulations with large and complex boundaries.
         # Especially, in 3D simulations with large and/or complex structures outside
         # of areas with permanent flow.
-<<<<<<< HEAD
         # Note: The version iterating neighbors first is not thread parallizable.
         # The factor is based on the achievable speed-up of the thread parallizable version.
-=======
-        # Note: The version iterating neighbors first is not thread parallelizable.
-        # The factor is based on the achievable speed-up of the thread parallelizable version.
->>>>>>> 307a3d84
         if nparticles(system) >
            ceil(Int, 0.5 * Threads.nthreads()) * nparticles(neighbor_system)
             nhs = get_neighborhood_search(neighbor_system, system, semi)
 
-<<<<<<< HEAD
-=======
-            # Loop over fluid particles and then the neighboring boundary particles to extrapolate fluid pressure to the boundaries
->>>>>>> 307a3d84
             adami_pressure_extrapolation_neighbor!(boundary_model, system, neighbor_system,
                                                    system_coords, neighbor_coords,
                                                    v_neighbor_system, nhs)
         else
             nhs = get_neighborhood_search(system, neighbor_system, semi)
 
-<<<<<<< HEAD
-=======
-            # Loop over boundary particles and then the neighboring fluid particles to extrapolate fluid pressure to the boundaries
->>>>>>> 307a3d84
-            adami_pressure_extrapolation!(boundary_model, system, neighbor_system,
-                                          system_coords, neighbor_coords,
-                                          v_neighbor_system, nhs)
-        end
-<<<<<<< HEAD
-        @simd for particle in eachparticle(system)
-=======
-        for particle in eachparticle(system)
->>>>>>> 307a3d84
-            # Limit pressure to be non-negative to avoid attractive forces between fluid and
-            # boundary particles at free surfaces (sticking artifacts).
-            pressure[particle] = max(pressure[particle], 0.0)
-        end
+        adami_pressure_extrapolation!(boundary_model, system, neighbor_system,
+                                      system_coords, neighbor_coords,
+                                      v_neighbor_system, nhs)
     end
 
     @trixi_timeit timer() "inverse state equation" @threaded for particle in eachparticle(system)
@@ -414,11 +391,7 @@
                           particles=eachparticle(neighbor_system),
                           parallel=false) do neighbor, particle,
                                              pos_diff, distance
-<<<<<<< HEAD
-        # since neighbor and particle are switched
-=======
         # Since neighbor and particle are switched
->>>>>>> 307a3d84
         pos_diff = -pos_diff
         adami_pressure_inner!(boundary_model, system, neighbor_system::FluidSystem,
                               v_neighbor_system, particle, neighbor, pos_diff,
@@ -446,11 +419,7 @@
                           neighborhood_search;
                           particles=eachparticle(system)) do particle, neighbor,
                                                              pos_diff, distance
-<<<<<<< HEAD
-        adami_pressure_inner!(boundary_model, system, neighbor_system::FluidSystem,
-=======
         adami_pressure_inner!(boundary_model, system, neighbor_system,
->>>>>>> 307a3d84
                               v_neighbor_system, particle, neighbor, pos_diff,
                               distance, viscosity, cache, pressure)
     end
