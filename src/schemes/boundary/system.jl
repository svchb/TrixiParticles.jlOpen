--- conflicted
+++ resolved
@@ -25,7 +25,6 @@
 """
 struct BoundarySPHSystem{BM, NDIMS, ELTYPE <: Real, IC, CO, M, IM, SRFN,
                          CA} <: BoundarySystem{NDIMS, IC}
-<<<<<<< HEAD
     initial_condition     :: IC
     coordinates           :: CO # Array{ELTYPE, 2}
     boundary_model        :: BM
@@ -34,41 +33,22 @@
     adhesion_coefficient  :: ELTYPE
     static_contact_angle  :: ELTYPE # sometimes named equilibrium contact angle
     surface_normal_method :: SRFN
-    color                 :: Int
     cache                 :: CA
     buffer                :: Nothing
-=======
-    initial_condition    :: IC
-    coordinates          :: CO # Array{ELTYPE, 2}
-    boundary_model       :: BM
-    movement             :: M
-    ismoving             :: IM # Ref{Bool} (to make a mutable field compatible with GPUs)
-    adhesion_coefficient :: ELTYPE
-    cache                :: CA
-    buffer               :: Nothing
->>>>>>> 6cca3700
 
     # This constructor is necessary for Adapt.jl to work with this struct.
     # See the comments in general/gpu.jl for more details.
     function BoundarySPHSystem(initial_condition, coordinates, boundary_model, movement,
-<<<<<<< HEAD
                                ismoving, adhesion_coefficient, static_contact_angle,
-                               surface_normal_method, color_value, cache, buffer)
-=======
-                               ismoving, adhesion_coefficient, cache, buffer)
->>>>>>> 6cca3700
+                               surface_normal_method, cache, buffer)
         ELTYPE = eltype(coordinates)
 
         new{typeof(boundary_model), size(coordinates, 1), ELTYPE, typeof(initial_condition),
             typeof(coordinates), typeof(movement), typeof(ismoving),
             typeof(surface_normal_method),
             typeof(cache)}(initial_condition, coordinates, boundary_model, movement,
-<<<<<<< HEAD
                            ismoving, adhesion_coefficient, static_contact_angle,
-                           surface_normal_method, color_value, cache, buffer)
-=======
-                           ismoving, adhesion_coefficient, cache, buffer)
->>>>>>> 6cca3700
+                           surface_normal_method, cache, buffer)
     end
 end
 
@@ -98,12 +78,8 @@
 
     # Because of dispatches boundary model needs to be first!
     return BoundarySPHSystem(initial_condition, coordinates, model, movement,
-<<<<<<< HEAD
                              ismoving, adhesion_coefficient, static_contact_rad,
-                             surface_normal_method, color_value, cache, nothing)
-=======
-                             ismoving, adhesion_coefficient, cache, nothing)
->>>>>>> 6cca3700
+                             surface_normal_method, cache, nothing)
 end
 
 function Base.show(io::IO, system::BoundarySPHSystem)
