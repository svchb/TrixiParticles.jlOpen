@doc raw"""
    BoundaryModelLastiwka()

Boundary model for `OpenBoundarySPHSystem`.
This model uses the characteristic variables to propagate the appropriate values
to the outlet or inlet and have been proposed by Lastiwka et al. (2009). For more information
about the method see [description below](@ref method_of_characteristics).
"""
struct BoundaryModelLastiwka end

<<<<<<< HEAD
# Called from update callback via update_open_boundary_eachstep!
=======
# Called from update callback via `update_open_boundary_eachstep!`
>>>>>>> 4899d089
@inline function update_boundary_quantities!(system, boundary_model::BoundaryModelLastiwka,
                                             v, u, v_ode, u_ode, semi, t)
    (; density, pressure, cache, flow_direction,
    reference_velocity, reference_pressure, reference_density) = system

    sound_speed = system_sound_speed(system.fluid_system)

    # Update quantities based on the characteristic variables
    @threaded system for particle in each_moving_particle(system)
        particle_position = current_coords(u, system, particle)

        J1 = cache.characteristics[1, particle]
        J2 = cache.characteristics[2, particle]
        J3 = cache.characteristics[3, particle]

        rho_ref = reference_value(reference_density, density[particle], system, particle,
                                  particle_position, t)
        density[particle] = rho_ref + ((-J1 + 0.5 * (J2 + J3)) / sound_speed^2)

        p_ref = reference_value(reference_pressure, pressure[particle], system, particle,
                                particle_position, t)
        pressure[particle] = p_ref + 0.5 * (J2 + J3)

        v_current = current_velocity(v, system, particle)
        v_ref = reference_value(reference_velocity, v_current, system, particle,
                                particle_position, t)
        rho = density[particle]
        v_ = v_ref + ((J2 - J3) / (2 * sound_speed * rho)) * flow_direction

        for dim in 1:ndims(system)
            v[dim, particle] = v_[dim]
        end
    end

    return system
end

# Called from semidiscretization
function update_final!(system, ::BoundaryModelLastiwka, v, u, v_ode, u_ode, semi, t)
    @trixi_timeit timer() "evaluate characteristics" begin
        evaluate_characteristics!(system, v, u, v_ode, u_ode, semi, t)
    end

    return system
end

# ==== Characteristics
# J1: Associated with convection and entropy and propagates at flow velocity.
# J2: Propagates downstream to the local flow
# J3: Propagates upstream to the local flow
function evaluate_characteristics!(system, v, u, v_ode, u_ode, semi, t)
    (; volume, cache, boundary_zone) = system
    (; characteristics, previous_characteristics) = cache

    for particle in eachparticle(system)
        previous_characteristics[1, particle] = characteristics[1, particle]
        previous_characteristics[2, particle] = characteristics[2, particle]
        previous_characteristics[3, particle] = characteristics[3, particle]
    end

    set_zero!(characteristics)
    set_zero!(volume)

    # Evaluate the characteristic variables with the fluid system
    evaluate_characteristics!(system, system.fluid_system, v, u, v_ode, u_ode, semi, t)

    # Only some of the in-/outlet particles are in the influence of the fluid particles.
    # Thus, we compute the characteristics for the particles that are outside the influence
    # of fluid particles by using the average of the values of the previous time step.
    # See eq. 27 in Negi (2020) https://doi.org/10.1016/j.cma.2020.113119
    @threaded system for particle in each_moving_particle(system)

        # Particle is outside of the influence of fluid particles
        if isapprox(volume[particle], 0.0)

            # Using the average of the values at the previous time step for particles which
            # are outside of the influence of fluid particles.
            avg_J1 = 0.0
            avg_J2 = 0.0
            avg_J3 = 0.0
            counter = 0

            for neighbor in each_moving_particle(system)
                # Make sure that only neighbors in the influence of
                # the fluid particles are used.
                if volume[neighbor] > sqrt(eps())
                    avg_J1 += previous_characteristics[1, neighbor]
                    avg_J2 += previous_characteristics[2, neighbor]
                    avg_J3 += previous_characteristics[3, neighbor]
                    counter += 1
                end
            end

            # To prevent NANs here if the boundary has not been in contact before.
            if counter > 0
                characteristics[1, particle] = avg_J1 / counter
                characteristics[2, particle] = avg_J2 / counter
                characteristics[3, particle] = avg_J3 / counter
            else
<<<<<<< HEAD
                characteristics[1, particle] = 0.0
                characteristics[2, particle] = 0.0
                characteristics[3, particle] = 0.0
=======
                characteristics[1, particle] = 0
                characteristics[2, particle] = 0
                characteristics[3, particle] = 0
>>>>>>> 4899d089
            end
        else
            characteristics[1, particle] /= volume[particle]
            characteristics[2, particle] /= volume[particle]
            characteristics[3, particle] /= volume[particle]
        end
        prescribe_conditions!(characteristics, particle, boundary_zone)
    end

    return system
end

function evaluate_characteristics!(system, neighbor_system::FluidSystem,
                                   v, u, v_ode, u_ode, semi, t)
    (; volume, cache, flow_direction, density, pressure,
    reference_velocity, reference_pressure, reference_density) = system
    (; characteristics) = cache

    v_neighbor_system = wrap_v(v_ode, neighbor_system, semi)
    u_neighbor_system = wrap_u(u_ode, neighbor_system, semi)

    nhs = get_neighborhood_search(system, neighbor_system, semi)

    system_coords = current_coordinates(u, system)
    neighbor_coords = current_coordinates(u_neighbor_system, neighbor_system)
    sound_speed = system_sound_speed(system.fluid_system)

    # Loop over all fluid neighbors within the kernel cutoff
    foreach_point_neighbor(system, neighbor_system, system_coords, neighbor_coords,
                           nhs) do particle, neighbor, pos_diff, distance
        neighbor_position = current_coords(u_neighbor_system, neighbor_system, neighbor)

        # Determine current and prescribed quantities
        rho_b = particle_density(v_neighbor_system, neighbor_system, neighbor)
        rho_ref = reference_value(reference_density, density, system, particle,
                                  neighbor_position, t)

        p_b = particle_pressure(v_neighbor_system, neighbor_system, neighbor)
        p_ref = reference_value(reference_pressure, pressure, system, particle,
                                neighbor_position, t)

        v_b = current_velocity(v_neighbor_system, neighbor_system, neighbor)
        v_neighbor_ref = reference_value(reference_velocity, v, system, particle,
                                         neighbor_position, t)

        # Determine characteristic variables
        density_term = -sound_speed^2 * (rho_b - rho_ref)
        pressure_term = p_b - p_ref
        velocity_term = rho_b * sound_speed * (dot(v_b - v_neighbor_ref, flow_direction))

        kernel_ = smoothing_kernel(neighbor_system, distance)

        characteristics[1, particle] += (density_term + pressure_term) * kernel_
        characteristics[2, particle] += (velocity_term + pressure_term) * kernel_
        characteristics[3, particle] += (-velocity_term + pressure_term) * kernel_

        volume[particle] += kernel_
    end

    return system
end

@inline function prescribe_conditions!(characteristics, particle, ::OutFlow)
    # J3 is prescribed (i.e. determined from the exterior of the domain).
    # J1 and J2 is transmitted from the domain interior.
    characteristics[3, particle] = zero(eltype(characteristics))

    return characteristics
end

@inline function prescribe_conditions!(characteristics, particle, ::InFlow)
    # Allow only J3 to propagate upstream to the boundary
    characteristics[1, particle] = zero(eltype(characteristics))
    characteristics[2, particle] = zero(eltype(characteristics))

    return characteristics
end<|MERGE_RESOLUTION|>--- conflicted
+++ resolved
@@ -8,11 +8,7 @@
 """
 struct BoundaryModelLastiwka end
 
-<<<<<<< HEAD
-# Called from update callback via update_open_boundary_eachstep!
-=======
 # Called from update callback via `update_open_boundary_eachstep!`
->>>>>>> 4899d089
 @inline function update_boundary_quantities!(system, boundary_model::BoundaryModelLastiwka,
                                              v, u, v_ode, u_ode, semi, t)
     (; density, pressure, cache, flow_direction,
@@ -112,15 +108,9 @@
                 characteristics[2, particle] = avg_J2 / counter
                 characteristics[3, particle] = avg_J3 / counter
             else
-<<<<<<< HEAD
-                characteristics[1, particle] = 0.0
-                characteristics[2, particle] = 0.0
-                characteristics[3, particle] = 0.0
-=======
                 characteristics[1, particle] = 0
                 characteristics[2, particle] = 0
                 characteristics[3, particle] = 0
->>>>>>> 4899d089
             end
         else
             characteristics[1, particle] /= volume[particle]
