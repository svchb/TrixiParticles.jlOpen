--- conflicted
+++ resolved
@@ -150,12 +150,7 @@
 
     return (; characteristics=characteristics,
             previous_characteristics=previous_characteristics,
-<<<<<<< HEAD
-            prescribed_pressure=prescribed_pressure,
-            prescribed_density=prescribed_density, prescribed_velocity=prescribed_velocity)
-=======
             previous_characteristics_inited=[false])
->>>>>>> 7baeec4e
 end
 
 timer_name(::OpenBoundarySPHSystem) = "open_boundary"
