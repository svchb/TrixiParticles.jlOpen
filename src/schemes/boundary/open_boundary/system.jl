@doc raw"""
    OpenBoundarySPHSystem(boundary_zone::Union{InFlow, OutFlow}; sound_speed,
                          fluid_system::FluidSystem, buffer_size::Integer,
                          reference_velocity=zeros(ndims(boundary_zone)),
                          reference_pressure=0.0,
                          reference_density=first(boundary_zone.initial_condition.density))

Open boundary system for in- and outflow particles.
These open boundaries use the characteristic variables to propagate the appropriate values
to the outlet or inlet and have been proposed by Lastiwka et al. (2009). For more information
about the method see [description below](@ref method_of_characteristics).

# Arguments
- `boundary_zone`: Use [`InFlow`](@ref) for an inflow and [`OutFlow`](@ref) for an outflow boundary.

# Keywords
- `sound_speed`: Speed of sound.
- `fluid_system`: The corresponding fluid system
- `buffer_size`: Number of buffer particles.
- `reference_velocity`: Reference velocity is either a function mapping each particle's coordinates
                        and time to its velocity, an array where the ``i``-th column holds
                        the velocity of particle ``i`` or, for a constant fluid velocity,
                        a vector holding this velocity. Velocity is constant zero by default.
- `reference_pressure`: Reference pressure is either a function mapping each particle's coordinates
                        and time to its pressure, a vector holding the pressure of each particle,
                        or a scalar for a constant pressure over all particles.
                        Pressure is constant zero by default.
- `reference_density`: Reference density is either a function mapping each particle's coordinates
                       and time to its density, a vector holding the density of each particle,
                       or a scalar for a constant density over all particles.
                       Density is the density of the first particle in the initial condition by default.

!!! warning "Experimental Implementation"
	This is an experimental feature and may change in any future releases.
"""
struct OpenBoundarySPHSystem{BM, BZ, NDIMS, ELTYPE <: Real, IC, FS, ARRAY1D, RV,
                             RP, RD, B, C} <: System{NDIMS, IC}
    initial_condition    :: IC
    fluid_system         :: FS
    boundary_model       :: BM
    mass                 :: ARRAY1D # Array{ELTYPE, 1}: [particle]
    density              :: ARRAY1D # Array{ELTYPE, 1}: [particle]
    volume               :: ARRAY1D # Array{ELTYPE, 1}: [particle]
    pressure             :: ARRAY1D # Array{ELTYPE, 1}: [particle]
    sound_speed          :: ELTYPE
    boundary_zone        :: BZ
    flow_direction       :: SVector{NDIMS, ELTYPE}
    reference_velocity   :: RV
    reference_pressure   :: RP
    reference_density    :: RD
    buffer               :: B
    update_callback_used :: Ref{Bool}
    cache                :: C

    function OpenBoundarySPHSystem(boundary_zone::Union{InFlow, OutFlow};
                                   sound_speed, fluid_system::FluidSystem,
                                   buffer_size::Integer, boundary_model,
                                   reference_velocity=nothing,
                                   reference_pressure=nothing,
                                   reference_density=nothing)
        (; initial_condition) = boundary_zone

        buffer = SystemBuffer(nparticles(initial_condition), buffer_size)

        initial_condition = allocate_buffer(initial_condition, buffer)

        NDIMS = ndims(initial_condition)
        ELTYPE = eltype(initial_condition)

        pressure = copy(initial_condition.pressure)
        mass = copy(initial_condition.mass)
        density = copy(initial_condition.density)
        volume = similar(initial_condition.density)

        if !(reference_velocity isa Function || isnothing(reference_velocity) ||
             (reference_velocity isa Vector && length(reference_velocity) == NDIMS))
            throw(ArgumentError("`reference_velocity` must be either a function mapping " *
                                "each particle's coordinates and time to its velocity, " *
                                "an array where the ``i``-th column holds the velocity of particle ``i`` " *
                                "or, for a constant fluid velocity, a vector of length $NDIMS for a $(NDIMS)D problem holding this velocity"))
        else
            reference_velocity_ = wrap_reference_function(reference_velocity, Val(NDIMS))
        end

        if !(reference_pressure isa Function || reference_pressure isa Real ||
             isnothing(reference_pressure))
            throw(ArgumentError("`reference_pressure` must be either a function mapping " *
                                "each particle's coordinates and time to its pressure, " *
                                "a vector holding the pressure of each particle, or a scalar"))
        else
            reference_pressure_ = wrap_reference_function(reference_pressure, Val(NDIMS))
        end

        if !(reference_density isa Function || reference_density isa Real ||
             isnothing(reference_density))
            throw(ArgumentError("`reference_density` must be either a function mapping " *
                                "each particle's coordinates and time to its density, " *
                                "a vector holding the density of each particle, or a scalar"))
        else
            reference_density_ = wrap_reference_function(reference_density, Val(NDIMS))
        end

        flow_direction_ = boundary_zone.flow_direction

        cache = create_cache_open_boundary(boundary_model, initial_condition,
                                           reference_density, reference_velocity,
                                           reference_pressure)

        return new{typeof(boundary_model), typeof(boundary_zone), NDIMS, ELTYPE,
                   typeof(initial_condition), typeof(fluid_system), typeof(mass),
                   typeof(reference_velocity_), typeof(reference_pressure_),
                   typeof(reference_density_), typeof(buffer),
                   typeof(cache)}(initial_condition, fluid_system, boundary_model, mass,
                                  density, volume, pressure, sound_speed, boundary_zone,
                                  flow_direction_, reference_velocity_, reference_pressure_,
                                  reference_density_, buffer, false, cache)
    end
end

function create_cache_open_boundary(boundary_model, initial_condition,
                                    reference_density, reference_velocity,
                                    reference_pressure)
    ELTYPE = eltype(initial_condition)

    prescribed_pressure = isnothing(reference_pressure) ? false : true
    prescribed_velocity = isnothing(reference_velocity) ? false : true
    prescribed_density = isnothing(reference_density) ? false : true

    if boundary_model isa BoundaryModelTafuni
        return (; prescribed_pressure=prescribed_pressure,
                prescribed_density=prescribed_density,
                prescribed_velocity=prescribed_velocity)
    end

    characteristics = zeros(ELTYPE, 3, nparticles(initial_condition))
    previous_characteristics = zeros(ELTYPE, 3, nparticles(initial_condition))

    return (; characteristics=characteristics,
            previous_characteristics=previous_characteristics,
            prescribed_pressure=prescribed_pressure,
            prescribed_density=prescribed_density, prescribed_velocity=prescribed_velocity)
end

timer_name(::OpenBoundarySPHSystem) = "open_boundary"
vtkname(system::OpenBoundarySPHSystem) = "open_boundary"

function Base.show(io::IO, system::OpenBoundarySPHSystem)
    @nospecialize system # reduce precompilation time

    print(io, "OpenBoundarySPHSystem{", ndims(system), "}(")
    print(io, type2string(system.boundary_zone))
    print(io, ") with ", nparticles(system), " particles")
end

function Base.show(io::IO, ::MIME"text/plain", system::OpenBoundarySPHSystem)
    @nospecialize system # reduce precompilation time

    if get(io, :compact, false)
        show(io, system)
    else
        summary_header(io, "OpenBoundarySPHSystem{$(ndims(system))}")
        summary_line(io, "#particles", nparticles(system))
        summary_line(io, "#buffer_particles", system.buffer.buffer_size)
        summary_line(io, "fluid system", type2string(system.fluid_system))
        summary_line(io, "boundary model", type2string(system.boundary_model))
        summary_line(io, "boundary", type2string(system.boundary_zone))
        summary_line(io, "flow direction", system.flow_direction)
        summary_line(io, "prescribed velocity", type2string(system.reference_velocity))
        summary_line(io, "prescribed pressure", type2string(system.reference_pressure))
        summary_line(io, "prescribed density", type2string(system.reference_density))
        summary_line(io, "width", round(system.boundary_zone.zone_width, digits=3))
        summary_footer(io)
    end
end

function reset_callback_flag!(system::OpenBoundarySPHSystem)
    system.update_callback_used[] = false

    return system
end

update_callback_used!(system::OpenBoundarySPHSystem) = system.update_callback_used[] = true

@inline source_terms(system::OpenBoundarySPHSystem) = nothing

@inline hydrodynamic_mass(system::OpenBoundarySPHSystem, particle) = system.mass[particle]

@inline function particle_density(v, system::OpenBoundarySPHSystem, particle)
    return system.density[particle]
end

@inline function particle_pressure(v, system::OpenBoundarySPHSystem, particle)
    return system.pressure[particle]
end

function update_final!(system::OpenBoundarySPHSystem, v, u, v_ode, u_ode, semi, t;
                       update_from_callback=false)
    if !update_from_callback && !(system.update_callback_used[])
        throw(ArgumentError("`UpdateCallback` is required when using `OpenBoundarySPHSystem`"))
    end

    update_final!(system, system.boundary_model, v, u, v_ode, u_ode, semi, t)
end

# This function is called by the `UpdateCallback`, as the integrator array might be modified
function update_open_boundary_eachstep!(system::OpenBoundarySPHSystem, v_ode, u_ode,
                                        semi, t)
    u = wrap_u(u_ode, system, semi)
    v = wrap_v(v_ode, system, semi)

    # Update density, pressure and velocity based on the characteristic variables.
    # See eq. 13-15 in Lastiwka (2009) https://doi.org/10.1002/fld.1971
    @trixi_timeit timer() "update quantities" update_quantities!(system,
                                                                 system.boundary_model,
                                                                 v, u, v_ode, u_ode,
                                                                 semi, t)

    @trixi_timeit timer() "check domain" check_domain!(system, v, u, v_ode, u_ode, semi)

    # Update buffers
    update_system_buffer!(system.buffer)
    update_system_buffer!(system.fluid_system.buffer)
end

update_open_boundary_eachstep!(system, v_ode, u_ode, semi, t) = system

function check_domain!(system, v, u, v_ode, u_ode, semi)
    (; boundary_zone, fluid_system) = system

    u_fluid = wrap_u(u_ode, fluid_system, semi)
    v_fluid = wrap_v(v_ode, fluid_system, semi)

    neighborhood_search = get_neighborhood_search(system, fluid_system, semi)

    for particle in each_moving_particle(system)
        particle_coords = current_coords(u, system, particle)

        # Check if boundary particle is outside the boundary zone
        if !is_in_boundary_zone(boundary_zone, particle_coords)
            convert_particle!(system, fluid_system, boundary_zone, particle,
                              v, u, v_fluid, u_fluid)
        end

        # Check the neighboring fluid particles whether they're entering the boundary zone
        for neighbor in PointNeighbors.eachneighbor(particle_coords, neighborhood_search)
            fluid_coords = current_coords(u_fluid, fluid_system, neighbor)

            # Check if neighboring fluid particle is in boundary zone
            if is_in_boundary_zone(boundary_zone, fluid_coords)
                convert_particle!(fluid_system, system, boundary_zone, neighbor,
                                  v, u, v_fluid, u_fluid)
            end
        end
    end

    return system
end

# Outflow particle is outside the boundary zone
@inline function convert_particle!(system::OpenBoundarySPHSystem, fluid_system,
                                   boundary_zone::OutFlow, particle, v, u,
                                   v_fluid, u_fluid)
    deactivate_particle!(system, particle, u)

    return system
end

# Inflow particle is outside the boundary zone
@inline function convert_particle!(system::OpenBoundarySPHSystem, fluid_system,
                                   boundary_zone::InFlow, particle, v, u,
                                   v_fluid, u_fluid)
    (; spanning_set) = boundary_zone

    # Activate a new particle in simulation domain
    transfer_particle!(fluid_system, system, particle, v_fluid, u_fluid, v, u)

    # Reset position of boundary particle
    for dim in 1:ndims(system)
        u[dim, particle] += spanning_set[1][dim]
    end

    return system
end

# Fluid particle is in boundary zone
@inline function convert_particle!(fluid_system::FluidSystem, system,
                                   boundary_zone, particle, v, u, v_fluid, u_fluid)
    # Activate particle in boundary zone
    transfer_particle!(system, fluid_system, particle, v, u, v_fluid, u_fluid)

    # Deactivate particle in interior domain
    deactivate_particle!(fluid_system, particle, u_fluid)

    return fluid_system
end

@inline function transfer_particle!(system_new, system_old, particle_old,
                                    v_new, u_new, v_old, u_old)
    particle_new = activate_next_particle(system_new)

    # Transfer densities
    density = particle_density(v_old, system_old, particle_old)
    set_particle_density!(v_new, system_new, particle_new, density)

    # Transfer pressure
    pressure = particle_pressure(v_old, system_old, particle_old)
    set_particle_pressure!(v_new, system_new, particle_new, pressure)

    # Exchange position and velocity
    for dim in 1:ndims(system_new)
        u_new[dim, particle_new] = u_old[dim, particle_old]
        v_new[dim, particle_new] = v_old[dim, particle_old]
    end

    # TODO: Only when using TVF: set tvf

    return system_new
end

function write_v0!(v0, system::OpenBoundarySPHSystem)
    (; initial_condition) = system

    for particle in eachparticle(system)
        # Write particle velocities
        for dim in 1:ndims(system)
            v0[dim, particle] = initial_condition.velocity[dim, particle]
        end
    end

    return v0
end

function write_u0!(u0, system::OpenBoundarySPHSystem)
    (; initial_condition) = system

    for particle in eachparticle(system)
        # Write particle velocities
        for dim in 1:ndims(system)
            u0[dim, particle] = initial_condition.coordinates[dim, particle]
        end
    end

    return u0
end

wrap_reference_function(::Nothing, ::Val) = nothing

function wrap_reference_function(function_::Function, ::Val)
    # Already a function
    return function_
end

# Name the function so that the summary box does know which kind of function this is
function wrap_reference_function(constant_scalar_::Number, ::Val)
    return constant_scalar(coords, t) = constant_scalar_
end

# For vectors and tuples
# Name the function so that the summary box does know which kind of function this is
function wrap_reference_function(constant_vector_, ::Val{NDIMS}) where {NDIMS}
    return constant_vector(coords, t) = SVector{NDIMS}(constant_vector_)
end

<<<<<<< HEAD
function reference_value(value::Function, quantity, system, particle, position, t)
    return value(position, t)
end

function reference_value(value::Nothing, quantity::Vector, system, particle, position, t)
    return quantity[particle]
end

function reference_value(value::Nothing, quantity::PtrArray, system, particle, position, t)
    return current_velocity(quantity, system, particle)
end
=======
# To account for boundary effects in the viscosity term of the RHS, use the viscosity model
# of the neighboring particle systems.
@inline viscosity_model(system::OpenBoundarySPHSystem, neighbor_system::FluidSystem) = neighbor_system.viscosity
@inline viscosity_model(system::OpenBoundarySPHSystem, neighbor_system::BoundarySystem) = neighbor_system.boundary_model.viscosity
# When the neighbor is an open boundary system, just use the viscosity of the fluid `system` instead
@inline viscosity_model(system, neighbor_system::OpenBoundarySPHSystem) = system.viscosity
>>>>>>> b3219cbe
<|MERGE_RESOLUTION|>--- conflicted
+++ resolved
@@ -361,7 +361,6 @@
     return constant_vector(coords, t) = SVector{NDIMS}(constant_vector_)
 end
 
-<<<<<<< HEAD
 function reference_value(value::Function, quantity, system, particle, position, t)
     return value(position, t)
 end
@@ -373,11 +372,10 @@
 function reference_value(value::Nothing, quantity::PtrArray, system, particle, position, t)
     return current_velocity(quantity, system, particle)
 end
-=======
+
 # To account for boundary effects in the viscosity term of the RHS, use the viscosity model
 # of the neighboring particle systems.
 @inline viscosity_model(system::OpenBoundarySPHSystem, neighbor_system::FluidSystem) = neighbor_system.viscosity
 @inline viscosity_model(system::OpenBoundarySPHSystem, neighbor_system::BoundarySystem) = neighbor_system.boundary_model.viscosity
 # When the neighbor is an open boundary system, just use the viscosity of the fluid `system` instead
-@inline viscosity_model(system, neighbor_system::OpenBoundarySPHSystem) = system.viscosity
->>>>>>> b3219cbe
+@inline viscosity_model(system, neighbor_system::OpenBoundarySPHSystem) = system.viscosity