<<<<<<< HEAD
struct BidirectionalFlow end

struct InFlow end

struct OutFlow end
=======
abstract type FlowBoundary{NDIMS} end

struct InFlow{NDIMS, IC, S, ZO, ZW, FD} <: FlowBoundary{NDIMS}
    initial_condition :: IC
    spanning_set      :: S
    zone_origin       :: ZO
    zone_width        :: ZW
    flow_direction    :: FD
end

struct OutFlow{NDIMS, IC, S, ZO, ZW, FD} <: FlowBoundary{NDIMS}
    initial_condition :: IC
    spanning_set      :: S
    zone_origin       :: ZO
    zone_width        :: ZW
    flow_direction    :: FD
end

function _create_flow_boundary(; plane, flow_direction, density, particle_spacing,
                               initial_condition, extrude_geometry,
                               open_boundary_layers::Integer, is_inflow::Bool)
    if open_boundary_layers <= 0
        throw(ArgumentError("`open_boundary_layers` must be positive and greater than zero"))
    end

    # Unit vector pointing in downstream direction
    flow_direction_ = normalize(SVector{length(flow_direction)}(flow_direction))

    # Determine extrusion direction
    extrusion_direction = is_inflow ? -flow_direction_ : flow_direction_

    # Sample particles in boundary zone
    if isnothing(initial_condition) && isnothing(extrude_geometry)
        initial_condition = TrixiParticles.extrude_geometry(plane; particle_spacing,
                                                            density,
                                                            direction=extrusion_direction,
                                                            n_extrude=open_boundary_layers)
    elseif !isnothing(extrude_geometry)
        initial_condition = TrixiParticles.extrude_geometry(extrude_geometry;
                                                            particle_spacing,
                                                            density,
                                                            direction=extrusion_direction,
                                                            n_extrude=open_boundary_layers)
    end

    NDIMS = ndims(initial_condition)
    ELTYPE = eltype(initial_condition)

    zone_width = open_boundary_layers * initial_condition.particle_spacing

    # Vectors spanning the boundary zone/box
    spanning_set, zone_origin = calculate_spanning_vectors(plane, zone_width)

    # First vector of `spanning_set` is normal to the plane.
    # The normal vector must point in the correct direction.
    normal_vector = normalize(spanning_set[:, 1])
    dot_ = dot(normal_vector, flow_direction_)

    if !isapprox(abs(dot_), 1.0, atol=1e-7)
        throw(ArgumentError("`flow_direction` must be normal to the plane defined by `plane` points."))
    end

    # Flip the normal vector to point in the correct direction
    spanning_set[:, 1] .*= is_inflow ? -sign(dot_) : sign(dot_)

    spanning_set_ = reinterpret(reshape, SVector{NDIMS, ELTYPE}, spanning_set)

    # Remove particles outside the boundary zone
    ic = remove_outside_particles(initial_condition, spanning_set_, zone_origin)

    return NDIMS, ic, spanning_set_, zone_origin, zone_width, flow_direction_
end
>>>>>>> e94218c5

@doc raw"""
    BoundaryZone(; plane, plane_normal, density, particle_spacing,
                 initial_condition=nothing, extrude_geometry=nothing,
                 open_boundary_layers::Integer, boundary_type=:bidirectional_flow)

Boundary zone for [`OpenBoundarySPHSystem`](@ref).

The specified plane (line in 2D or rectangle in 3D) will be extruded in the direction
opposite to `plane_normal` to create a box for the boundary zone.
There are three ways to specify the actual shape of the boundary zone:
1. Don't pass `initial_condition` or `extrude_geometry`. The boundary zone box will then
   be filled with boundary particles (default).
2. Specify `extrude_geometry` by passing a 1D shape in 2D or a 2D shape in 3D,
   which is then extruded in the direction opposite to `plane_normal` to create the boundary particles.
   - In 2D, the shape must be either an initial condition with 2D coordinates, which lies
     on the line specified by `plane`, or an initial condition with 1D coordinates, which lies
     on the line specified by `plane` when a y-coordinate of `0` is added.
   - In 3D, the shape must be either an initial condition with 3D coordinates, which lies
     in the rectangle specified by `plane`, or an initial condition with 2D coordinates,
     which lies in the rectangle specified by `plane` when a z-coordinate of `0` is added.
3. Specify `initial_condition` by passing a 2D initial condition in 2D or a 3D initial condition in 3D,
   which will be used for the boundary particles.

!!! note "Note"
    Particles outside the boundary zone box will be removed.

# Keywords
- `plane`: Tuple of points defining a part of the surface of the domain.
           The points must either span a line in 2D or a rectangle in 3D.
           This line or rectangle is then extruded in upstream direction to obtain
           the boundary zone.
           In 2D, pass two points ``(A, B)``, so that the interval ``[A, B]`` is
           the inflow surface.
           In 3D, pass three points ``(A, B, C)``, so that the rectangular inflow surface
           is spanned by the vectors ``\widehat{AB}`` and ``\widehat{AC}``.
           These two vectors must be orthogonal.
- `plane_normal`: Vector defining the plane normal. It always points inside the fluid domain.
- `boundary_type=:bidirectional_flow`: Specify the type of the boundary. Available types are
    - `:inflow` for an inflow boundary
    - `:outflow` for an outflow boundary
    - `:bidrectional_flow` (default) for an bidirectional flow boundary
- `open_boundary_layers`: Number of particle layers in upstream direction.
- `particle_spacing`: The spacing between the particles (see [`InitialCondition`](@ref)).
- `density`: Particle density (see [`InitialCondition`](@ref)).
- `initial_condition=nothing`: `InitialCondition` for the inflow particles.
                               Particles outside the boundary zone will be removed.
                               Do not use together with `extrude_geometry`.
- `extrude_geometry=nothing`: 1D shape in 2D or 2D shape in 3D, which lies on the plane
                              and is extruded upstream to obtain the inflow particles.
                              See point 2 above for more details.

# Examples
```julia
# 2D
plane_points = ([0.0, 0.0], [0.0, 1.0])
plane_normal=[1.0, 0.0]

inflow = BoundaryZone(; plane=plane_points, plane_normal, particle_spacing=0.1, density=1.0,
                      open_boundary_layers=4, boundary_type=:inflow)

# 3D
plane_points = ([0.0, 0.0, 0.0], [1.0, 0.0, 0.0], [0.0, 1.0, 0.0])
plane_normal=[0.0, 0.0, 1.0]

outflow = BoundaryZone(; plane=plane_points, plane_normal, particle_spacing=0.1, density=1.0,
                       open_boundary_layers=4, boundary_type=:outflow)

# 3D particles sampled as cylinder
circle = SphereShape(0.1, 0.5, (0.5, 0.5), 1.0, sphere_type=RoundSphere())

bidirectional_flow = BoundaryZone(; plane=plane_points, plane_normal, particle_spacing=0.1,
                                  density=1.0, extrude_geometry=circle, open_boundary_layers=4)
```

!!! warning "Experimental Implementation"
    This is an experimental feature and may change in any future releases.
"""
<<<<<<< HEAD
struct BoundaryZone{F, NDIMS, IC, S, ZO, ZW, FD, PN}
    initial_condition :: IC
    spanning_set      :: S
    zone_origin       :: ZO
    zone_width        :: ZW
    flow_direction    :: FD
    plane_normal      :: PN

    function BoundaryZone(; plane, plane_normal, density, particle_spacing,
                          initial_condition=nothing, extrude_geometry=nothing,
                          open_boundary_layers::Integer, boundary_type=:bidirectional_flow)
        if open_boundary_layers <= 0
            throw(ArgumentError("`open_boundary_layers` must be positive and greater than zero"))
        end

        # `plane_normal` always points in fluid domain
        plane_normal_ = normalize(SVector(plane_normal...))

        if boundary_type === :bidirectional_flow
            boundary_type_ = BidirectionalFlow()
            flow_direction = nothing

        elseif boundary_type === :inflow
            # Unit vector pointing in downstream direction
            flow_direction = plane_normal_

            boundary_type_ = InFlow()

        elseif boundary_type === :outflow
            # Unit vector pointing in downstream direction
            flow_direction = -plane_normal_

            boundary_type_ = OutFlow()
        end

        ic, spanning_set_, zone_origin,
        zone_width = set_up_boundary_zone(plane, plane_normal_, flow_direction, density,
                                          particle_spacing, initial_condition,
                                          extrude_geometry, open_boundary_layers;
                                          boundary_type=boundary_type_)

        return new{typeof(boundary_type_), ndims(ic), typeof(ic), typeof(spanning_set_),
                   typeof(zone_origin), typeof(zone_width), typeof(flow_direction),
                   typeof(plane_normal_)}(ic, spanning_set_, zone_origin, zone_width,
                                          flow_direction, plane_normal_)
    end
=======
function InFlow(; plane, flow_direction, density, particle_spacing,
                initial_condition=nothing, extrude_geometry=nothing,
                open_boundary_layers::Integer)
    NDIMS, ic, spanning_set_, zone_origin, zone_width, flow_direction_ = _create_flow_boundary(;
                                                                                               plane,
                                                                                               flow_direction,
                                                                                               density,
                                                                                               particle_spacing,
                                                                                               initial_condition,
                                                                                               extrude_geometry,
                                                                                               open_boundary_layers,
                                                                                               is_inflow=true)
    return InFlow{NDIMS, typeof(ic), typeof(spanning_set_), typeof(zone_origin),
                  typeof(zone_width), typeof(flow_direction_)}(ic, spanning_set_,
                                                               zone_origin, zone_width,
                                                               flow_direction_)
>>>>>>> e94218c5
end

@inline Base.ndims(::BoundaryZone{F, NDIMS}) where {F, NDIMS} = NDIMS

function set_up_boundary_zone(plane, plane_normal, flow_direction, density,
                              particle_spacing, initial_condition, extrude_geometry,
                              open_boundary_layers; boundary_type)
    if boundary_type isa InFlow
        extrude_direction = -flow_direction
    elseif boundary_type isa OutFlow
        extrude_direction = flow_direction
    elseif boundary_type isa BidirectionalFlow
        # `plane_normal` is always pointing in the fluid domain
        extrude_direction = -plane_normal
    end

    # Sample particles in boundary zone
    if isnothing(initial_condition) && isnothing(extrude_geometry)
        initial_condition = TrixiParticles.extrude_geometry(plane; particle_spacing,
                                                            density,
                                                            direction=extrude_direction,
                                                            n_extrude=open_boundary_layers)
    elseif !isnothing(extrude_geometry)
        initial_condition = TrixiParticles.extrude_geometry(extrude_geometry;
                                                            particle_spacing,
                                                            density,
                                                            direction=extrude_direction,
                                                            n_extrude=open_boundary_layers)
    end

    NDIMS = ndims(initial_condition)
    ELTYPE = eltype(initial_condition)

    zone_width = open_boundary_layers * initial_condition.particle_spacing

    # Vectors spanning the boundary zone/box
    spanning_set, zone_origin = calculate_spanning_vectors(plane, zone_width)

    # First vector of `spanning_vectors` is normal to the boundary plane.
    dot_plane_normal = dot(normalize(spanning_set[:, 1]), plane_normal)

<<<<<<< HEAD
    if !isapprox(abs(dot_plane_normal), 1.0, atol=1e-7)
        throw(ArgumentError("`plane_normal` is not normal to the boundary plane"))
    end

    if boundary_type isa InFlow
        # First vector of `spanning_vectors` is normal to the boundary plane.
        dot_flow = dot(normalize(spanning_set[:, 1]), flow_direction)

        # The vector must point in upstream direction for an inflow boundary.
        # Flip the normal vector to point in the opposite direction of `flow_direction`
        spanning_set[:, 1] .*= -sign(dot_flow)

    elseif boundary_type isa OutFlow
        # First vector of `spanning_vectors` is normal to the boundary plane.
        dot_flow = dot(normalize(spanning_set[:, 1]), flow_direction)

        # The vector must point in downstream direction for an outflow boundary.
        # Flip the normal vector to point in `flow_direction`
        spanning_set[:, 1] .*= sign(dot_flow)

    elseif boundary_type isa BidirectionalFlow
        # Flip the normal vector to point opposite to fluid domain
        spanning_set[:, 1] .*= -sign(dot_plane_normal)
    end

    spanning_set_ = reinterpret(reshape, SVector{NDIMS, ELTYPE}, spanning_set)

    # Remove particles outside the boundary zone.
    # This check is only necessary when `initial_condition` or `extrude_geometry` are passed.
    ic = remove_outside_particles(initial_condition, spanning_set_, zone_origin)

    return ic, spanning_set_, zone_origin, zone_width
=======
!!! warning "Experimental Implementation"
    This is an experimental feature and may change in any future releases.
"""
function OutFlow(; plane, flow_direction, density, particle_spacing,
                 initial_condition=nothing, extrude_geometry=nothing,
                 open_boundary_layers::Integer)
    NDIMS, ic, spanning_set_, zone_origin, zone_width, flow_direction_ = _create_flow_boundary(;
                                                                                               plane,
                                                                                               flow_direction,
                                                                                               density,
                                                                                               particle_spacing,
                                                                                               initial_condition,
                                                                                               extrude_geometry,
                                                                                               open_boundary_layers,
                                                                                               is_inflow=false)
    return OutFlow{NDIMS, typeof(ic), typeof(spanning_set_), typeof(zone_origin),
                   typeof(zone_width), typeof(flow_direction_)}(ic, spanning_set_,
                                                                zone_origin, zone_width,
                                                                flow_direction_)
>>>>>>> e94218c5
end

function calculate_spanning_vectors(plane, zone_width)
    return spanning_vectors(Tuple(plane), zone_width), SVector(plane[1]...)
end

function spanning_vectors(plane_points::NTuple{2}, zone_width)
    plane_size = plane_points[2] - plane_points[1]

    # Calculate normal vector of plane
    b = normalize([-plane_size[2], plane_size[1]]) * zone_width

    return hcat(b, plane_size)
end

function spanning_vectors(plane_points::NTuple{3}, zone_width)
    # Vectors spanning the plane
    edge1 = plane_points[2] - plane_points[1]
    edge2 = plane_points[3] - plane_points[1]

    # Check if the edges are linearly dependent (to avoid degenerate planes)
    if isapprox(dot(normalize(edge1), normalize(edge2)), 1.0; atol=1e-7)
        throw(ArgumentError("The vectors `AB` and `AC` must not be collinear"))
    end

    # Calculate normal vector of plane
    c = Vector(normalize(cross(edge2, edge1)) * zone_width)

    return hcat(c, edge1, edge2)
end

<<<<<<< HEAD
@inline function is_in_boundary_zone(boundary_zone::BoundaryZone, particle_coords)
=======
@inline function is_in_boundary_zone(boundary_zone::FlowBoundary, particle_coords)
>>>>>>> e94218c5
    (; zone_origin, spanning_set) = boundary_zone
    particle_position = particle_coords - zone_origin

    return is_in_boundary_zone(spanning_set, particle_position)
end

@inline function is_in_boundary_zone(spanning_set::AbstractArray,
                                     particle_position::SVector{NDIMS}) where {NDIMS}
    for dim in 1:NDIMS
        span_dim = spanning_set[dim]
        # Checks whether the projection of the particle position
        # falls within the range of the zone
        if !(0 <= dot(particle_position, span_dim) <= dot(span_dim, span_dim))

            # Particle is not in boundary zone
            return false
        end
    end

    # Particle is in boundary zone
    return true
end

function remove_outside_particles(initial_condition, spanning_set, zone_origin)
    (; coordinates, density, pressure, particle_spacing) = initial_condition

    in_zone = fill(true, nparticles(initial_condition))

    for particle in eachparticle(initial_condition)
        current_position = current_coords(coordinates, initial_condition, particle)
        particle_position = current_position - zone_origin

        in_zone[particle] = is_in_boundary_zone(spanning_set, particle_position)
    end

    return InitialCondition(; coordinates=coordinates[:, in_zone], density=density[in_zone],
                            pressure=pressure[in_zone], particle_spacing)
end<|MERGE_RESOLUTION|>--- conflicted
+++ resolved
@@ -1,83 +1,8 @@
-<<<<<<< HEAD
 struct BidirectionalFlow end
 
 struct InFlow end
 
 struct OutFlow end
-=======
-abstract type FlowBoundary{NDIMS} end
-
-struct InFlow{NDIMS, IC, S, ZO, ZW, FD} <: FlowBoundary{NDIMS}
-    initial_condition :: IC
-    spanning_set      :: S
-    zone_origin       :: ZO
-    zone_width        :: ZW
-    flow_direction    :: FD
-end
-
-struct OutFlow{NDIMS, IC, S, ZO, ZW, FD} <: FlowBoundary{NDIMS}
-    initial_condition :: IC
-    spanning_set      :: S
-    zone_origin       :: ZO
-    zone_width        :: ZW
-    flow_direction    :: FD
-end
-
-function _create_flow_boundary(; plane, flow_direction, density, particle_spacing,
-                               initial_condition, extrude_geometry,
-                               open_boundary_layers::Integer, is_inflow::Bool)
-    if open_boundary_layers <= 0
-        throw(ArgumentError("`open_boundary_layers` must be positive and greater than zero"))
-    end
-
-    # Unit vector pointing in downstream direction
-    flow_direction_ = normalize(SVector{length(flow_direction)}(flow_direction))
-
-    # Determine extrusion direction
-    extrusion_direction = is_inflow ? -flow_direction_ : flow_direction_
-
-    # Sample particles in boundary zone
-    if isnothing(initial_condition) && isnothing(extrude_geometry)
-        initial_condition = TrixiParticles.extrude_geometry(plane; particle_spacing,
-                                                            density,
-                                                            direction=extrusion_direction,
-                                                            n_extrude=open_boundary_layers)
-    elseif !isnothing(extrude_geometry)
-        initial_condition = TrixiParticles.extrude_geometry(extrude_geometry;
-                                                            particle_spacing,
-                                                            density,
-                                                            direction=extrusion_direction,
-                                                            n_extrude=open_boundary_layers)
-    end
-
-    NDIMS = ndims(initial_condition)
-    ELTYPE = eltype(initial_condition)
-
-    zone_width = open_boundary_layers * initial_condition.particle_spacing
-
-    # Vectors spanning the boundary zone/box
-    spanning_set, zone_origin = calculate_spanning_vectors(plane, zone_width)
-
-    # First vector of `spanning_set` is normal to the plane.
-    # The normal vector must point in the correct direction.
-    normal_vector = normalize(spanning_set[:, 1])
-    dot_ = dot(normal_vector, flow_direction_)
-
-    if !isapprox(abs(dot_), 1.0, atol=1e-7)
-        throw(ArgumentError("`flow_direction` must be normal to the plane defined by `plane` points."))
-    end
-
-    # Flip the normal vector to point in the correct direction
-    spanning_set[:, 1] .*= is_inflow ? -sign(dot_) : sign(dot_)
-
-    spanning_set_ = reinterpret(reshape, SVector{NDIMS, ELTYPE}, spanning_set)
-
-    # Remove particles outside the boundary zone
-    ic = remove_outside_particles(initial_condition, spanning_set_, zone_origin)
-
-    return NDIMS, ic, spanning_set_, zone_origin, zone_width, flow_direction_
-end
->>>>>>> e94218c5
 
 @doc raw"""
     BoundaryZone(; plane, plane_normal, density, particle_spacing,
@@ -156,7 +81,6 @@
 !!! warning "Experimental Implementation"
     This is an experimental feature and may change in any future releases.
 """
-<<<<<<< HEAD
 struct BoundaryZone{F, NDIMS, IC, S, ZO, ZW, FD, PN}
     initial_condition :: IC
     spanning_set      :: S
@@ -203,24 +127,6 @@
                    typeof(plane_normal_)}(ic, spanning_set_, zone_origin, zone_width,
                                           flow_direction, plane_normal_)
     end
-=======
-function InFlow(; plane, flow_direction, density, particle_spacing,
-                initial_condition=nothing, extrude_geometry=nothing,
-                open_boundary_layers::Integer)
-    NDIMS, ic, spanning_set_, zone_origin, zone_width, flow_direction_ = _create_flow_boundary(;
-                                                                                               plane,
-                                                                                               flow_direction,
-                                                                                               density,
-                                                                                               particle_spacing,
-                                                                                               initial_condition,
-                                                                                               extrude_geometry,
-                                                                                               open_boundary_layers,
-                                                                                               is_inflow=true)
-    return InFlow{NDIMS, typeof(ic), typeof(spanning_set_), typeof(zone_origin),
-                  typeof(zone_width), typeof(flow_direction_)}(ic, spanning_set_,
-                                                               zone_origin, zone_width,
-                                                               flow_direction_)
->>>>>>> e94218c5
 end
 
 @inline Base.ndims(::BoundaryZone{F, NDIMS}) where {F, NDIMS} = NDIMS
@@ -262,7 +168,6 @@
     # First vector of `spanning_vectors` is normal to the boundary plane.
     dot_plane_normal = dot(normalize(spanning_set[:, 1]), plane_normal)
 
-<<<<<<< HEAD
     if !isapprox(abs(dot_plane_normal), 1.0, atol=1e-7)
         throw(ArgumentError("`plane_normal` is not normal to the boundary plane"))
     end
@@ -295,27 +200,6 @@
     ic = remove_outside_particles(initial_condition, spanning_set_, zone_origin)
 
     return ic, spanning_set_, zone_origin, zone_width
-=======
-!!! warning "Experimental Implementation"
-    This is an experimental feature and may change in any future releases.
-"""
-function OutFlow(; plane, flow_direction, density, particle_spacing,
-                 initial_condition=nothing, extrude_geometry=nothing,
-                 open_boundary_layers::Integer)
-    NDIMS, ic, spanning_set_, zone_origin, zone_width, flow_direction_ = _create_flow_boundary(;
-                                                                                               plane,
-                                                                                               flow_direction,
-                                                                                               density,
-                                                                                               particle_spacing,
-                                                                                               initial_condition,
-                                                                                               extrude_geometry,
-                                                                                               open_boundary_layers,
-                                                                                               is_inflow=false)
-    return OutFlow{NDIMS, typeof(ic), typeof(spanning_set_), typeof(zone_origin),
-                   typeof(zone_width), typeof(flow_direction_)}(ic, spanning_set_,
-                                                                zone_origin, zone_width,
-                                                                flow_direction_)
->>>>>>> e94218c5
 end
 
 function calculate_spanning_vectors(plane, zone_width)
@@ -347,11 +231,7 @@
     return hcat(c, edge1, edge2)
 end
 
-<<<<<<< HEAD
 @inline function is_in_boundary_zone(boundary_zone::BoundaryZone, particle_coords)
-=======
-@inline function is_in_boundary_zone(boundary_zone::FlowBoundary, particle_coords)
->>>>>>> e94218c5
     (; zone_origin, spanning_set) = boundary_zone
     particle_position = particle_coords - zone_origin
 
