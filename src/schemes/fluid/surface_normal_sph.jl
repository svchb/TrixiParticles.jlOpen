struct ColorfieldSurfaceNormal{ELTYPE, K}
    smoothing_kernel::K
    smoothing_length::ELTYPE
end

function ColorfieldSurfaceNormal(; smoothing_kernel, smoothing_length)
    return ColorfieldSurfaceNormal(smoothing_kernel, smoothing_length)
end

function create_cache_surface_normal(surface_normal_method, ELTYPE, NDIMS, nparticles)
    return (;)
end

function create_cache_surface_normal(::ColorfieldSurfaceNormal, ELTYPE, NDIMS, nparticles)
    surface_normal = Array{ELTYPE, 2}(undef, NDIMS, nparticles)
    neighbor_count = Array{ELTYPE, 1}(undef, nparticles)
    return (; surface_normal, neighbor_count)
end

@inline function surface_normal(particle_system::FluidSystem, particle)
    (; cache) = particle_system
    return extract_svector(cache.surface_normal, particle_system, particle)
end

<<<<<<< HEAD
function calc_normal!(system, neighbor_system, u_system, v, v_neighbor_system,
                      u_neighbor_system, semi, surfn, nsurfn)
    # Normal not needed
    return system
end

=======
>>>>>>> eab774ab
# Section 2.2 in Akinci et al. 2013 "Versatile Surface Tension and Adhesion for SPH Fluids"
# and Section 5 in Morris 2000 "Simulating surface tension with smoothed particle hydrodynamics"
function calc_normal!(system::FluidSystem, neighbor_system::FluidSystem, u_system, v,
                      v_neighbor_system, u_neighbor_system, semi, surfn,
                      ::ColorfieldSurfaceNormal)
    (; cache) = system
    (; smoothing_kernel, smoothing_length) = surfn

    system_coords = current_coordinates(u_system, system)
    neighbor_system_coords = current_coordinates(u_neighbor_system, neighbor_system)
    nhs = get_neighborhood_search(system, neighbor_system, semi)

    if smoothing_length != system.smoothing_length ||
       smoothing_kernel !== system.smoothing_kernel
        # TODO: this is really slow but there is no way to easily implement multiple search radia
        search_radius = compact_support(smoothing_kernel, smoothing_length)
        nhs = PointNeighbors.copy_neighborhood_search(nhs, search_radius,
                                                      nparticles(system))
        PointNeighbors.initialize!(nhs, system_coords, neighbor_system_coords)
    end

    foreach_point_neighbor(system, neighbor_system,
                           system_coords, neighbor_system_coords,
                           nhs) do particle, neighbor, pos_diff, distance
        m_b = hydrodynamic_mass(neighbor_system, neighbor)
        density_neighbor = particle_density(v_neighbor_system,
                                            neighbor_system, neighbor)
        grad_kernel = kernel_grad(smoothing_kernel, pos_diff, distance, smoothing_length)
        for i in 1:ndims(system)
<<<<<<< HEAD
            cache.surface_normal[i, particle] += m_b / density_neighbor *
                                                 grad_kernel[i]
=======
            cache.surface_normal[i, particle] += m_b / density_neighbor * grad_kernel[i]
>>>>>>> eab774ab
        end

        cache.neighbor_count[particle] += 1
    end

    return system
end

# Section 2.2 in Akinci et al. 2013 "Versatile Surface Tension and Adhesion for SPH Fluids"
# and Section 5 in Morris 2000 "Simulating surface tension with smoothed particle hydrodynamics"
function calc_normal!(system::FluidSystem, neighbor_system::BoundarySystem, u_system, v,
                      v_neighbor_system, u_neighbor_system, semi, surfn, nsurfn)
    (; cache) = system
    (; colorfield, colorfield_bnd) = neighbor_system.boundary_model.cache
    (; smoothing_kernel, smoothing_length) = surfn

    system_coords = current_coordinates(u_system, system)
    neighbor_system_coords = current_coordinates(u_neighbor_system, neighbor_system)
    nhs = get_neighborhood_search(system, neighbor_system, semi)

    if smoothing_length != system.smoothing_length ||
       smoothing_kernel !== system.smoothing_kernel
        # TODO: this is really slow but there is no way to easily implement multiple search radia
        search_radius = compact_support(smoothing_kernel, smoothing_length)
        nhs = PointNeighbors.copy_neighborhood_search(nhs, search_radius,
                                                      nparticles(system))
        nhs_bnd = PointNeighbors.copy_neighborhood_search(nhs_bnd, search_radius,
                                                          nparticles(neighbor_system))
        PointNeighbors.initialize!(nhs, system_coords, neighbor_system_coords)
        PointNeighbors.initialize!(nhs_bnd, neighbor_system_coords, neighbor_system_coords)
    end

    # First we need to calculate the smoothed colorfield values
    # TODO: move colorfield to extra step
    # TODO: this is only correct for a single fluid
    set_zero!(colorfield)

    foreach_point_neighbor(system, neighbor_system,
                           system_coords, neighbor_system_coords,
                           nhs) do particle, neighbor, pos_diff, distance
        colorfield[neighbor] += kernel(smoothing_kernel, distance, smoothing_length)
    end

    @threaded neighbor_system for bnd_particle in eachparticle(neighbor_system)
        colorfield[bnd_particle] = colorfield[bnd_particle] / (colorfield[bnd_particle] +
                                    colorfield_bnd[bnd_particle])
    end

    maximum_colorfield = maximum(colorfield)

    foreach_point_neighbor(system, neighbor_system,
                           system_coords, neighbor_system_coords,
                           nhs) do particle, neighbor, pos_diff, distance
        if colorfield[neighbor] / maximum_colorfield > 0.1
            m_b = hydrodynamic_mass(system, particle)
            density_neighbor = particle_density(v, system, particle)
            grad_kernel = kernel_grad(smoothing_kernel, pos_diff, distance,
                                      smoothing_length)
            for i in 1:ndims(system)
<<<<<<< HEAD
                cache.surface_normal[i, particle] += m_b / density_neighbor *
                                                     grad_kernel[i]
=======
                cache.surface_normal[i, particle] += m_b / density_neighbor * grad_kernel[i]
>>>>>>> eab774ab
            end
            cache.neighbor_count[particle] += 1
        end
    end

    return system
end

function remove_invalid_normals!(system, surface_tension)
    # Normal not needed
    return system
end

function remove_invalid_normals!(system::FluidSystem, surface_tension::SurfaceTensionAkinci)
    (; cache) = system

    # We remove invalid normals (too few neighbors) to reduce the impact of underdefined normals
    for particle in each_moving_particle(system)
        # A corner has that many neighbors assuming a regular 2 * r distribution and a compact_support of 4r
        if cache.neighbor_count[particle] < 2^ndims(system) + 1
            cache.surface_normal[1:ndims(system), particle] .= 0
        end
    end

    return system
end

# see Morris 2000 "Simulating surface tension with smoothed particle hydrodynamics"
function remove_invalid_normals!(system::FluidSystem, surface_tension::SurfaceTensionMorris)
    (; cache, smoothing_length, smoothing_kernel, number_density) = system

    # println("compact_support ", compact_support(smoothing_kernel, smoothing_length))

    # TODO: make settable
    # We remove invalid normals i.e. they have a small norm (eq. 20)
    normal_condition2 = (0.01 / compact_support(smoothing_kernel, smoothing_length))^2

    for particle in each_moving_particle(system)

        # TODO: make selectable
        # TODO: make settable
        # heuristic condition if there is no gas phase to find the free surface
        if 0.75 * number_density < cache.neighbor_count[particle]
            cache.surface_normal[1:ndims(system), particle] .= 0
            continue
        end

        particle_surface_normal = cache.surface_normal[1:ndims(system), particle]
        norm2 = dot(particle_surface_normal, particle_surface_normal)

        # println(norm2, " > ", normal_condition2)
        # see eq. 21
        if norm2 > normal_condition2
            cache.surface_normal[1:ndims(system), particle] = particle_surface_normal /
                                                              sqrt(norm2)
        else
            cache.surface_normal[1:ndims(system), particle] .= 0
        end
    end

    # println("after removable: ")
    # println(cache.surface_normal)

    return system
end

function compute_surface_normal!(system, surface_normal_method, v, u, v_ode, u_ode, semi, t)
    return system
end

function compute_surface_normal!(system::FluidSystem,
                                 surface_normal_method_::ColorfieldSurfaceNormal,
                                 v, u, v_ode, u_ode, semi, t)
    (; cache, surface_tension) = system

    # Reset surface normal
    set_zero!(cache.surface_normal)
    set_zero!(cache.neighbor_count)

    # TODO: if color values are set only different systems need to be called
    # TODO: what to do if there is no gas phase? -> config values
    @trixi_timeit timer() "compute surface normal" foreach_system(semi) do neighbor_system
        u_neighbor_system = wrap_u(u_ode, neighbor_system, semi)
        v_neighbor_system = wrap_v(v_ode, neighbor_system, semi)

        calc_normal!(system, neighbor_system, u, v, v_neighbor_system,
                     u_neighbor_system, semi, surface_normal_method_,
                     surface_normal_method(neighbor_system))
    end
    remove_invalid_normals!(system, surface_tension)

    return system
end

function calc_curvature!(system, neighbor_system, u_system, v,
                         v_neighbor_system, u_neighbor_system, semi, surfn, nsurfn)
end

# Section 5 in Morris 2000 "Simulating surface tension with smoothed particle hydrodynamics"
function calc_curvature!(system::FluidSystem, neighbor_system::FluidSystem, u_system, v,
                         v_neighbor_system, u_neighbor_system, semi,
                         surfn::ColorfieldSurfaceNormal, nsurfn::ColorfieldSurfaceNormal)
    (; cache) = system
    (; smoothing_kernel, smoothing_length) = surfn
    (; curvature) = cache

    system_coords = current_coordinates(u_system, system)
    neighbor_system_coords = current_coordinates(u_neighbor_system, neighbor_system)
    nhs = get_neighborhood_search(system, neighbor_system, semi)
    correction_factor = fill(eps(eltype(system)), n_moving_particles(system))

    if smoothing_length != system.smoothing_length ||
       smoothing_kernel !== system.smoothing_kernel
        # TODO: this is really slow but there is no way to easily implement multiple search radia
        search_radius = compact_support(smoothing_kernel, smoothing_length)
        nhs = PointNeighbors.copy_neighborhood_search(nhs, search_radius,
                                                      nparticles(system))
        PointNeighbors.initialize!(nhs, system_coords, neighbor_system_coords)
    end

    no_valid_neighbors = 0

    foreach_point_neighbor(system, neighbor_system,
                           system_coords, neighbor_system_coords,
                           nhs) do particle, neighbor, pos_diff, distance
        m_b = hydrodynamic_mass(neighbor_system, neighbor)
        rho_b = particle_density(v_neighbor_system, neighbor_system, neighbor)
        n_a = surface_normal(system, particle)
        n_b = surface_normal(neighbor_system, neighbor)
        grad_kernel = kernel_grad(smoothing_kernel, pos_diff, distance, smoothing_length)
        v_b = m_b / rho_b

        # eq. 22
        if dot(n_a, n_a) > eps() && dot(n_b, n_b) > eps()
            # for i in 1:ndims(system)
            curvature[particle] += v_b * dot((n_b .- n_a), grad_kernel)
            # end
            # eq. 24
            correction_factor[particle] += v_b * kernel(smoothing_kernel, distance,
                                                  smoothing_length)
            # prevent NaNs from systems that are entirely skipped
            no_valid_neighbors += 1
        end
    end

    # eq. 23
    if no_valid_neighbors > 0
        for i in 1:n_moving_particles(system)
            curvature[i] /= correction_factor[i]
        end
    end

    # println("after curvature")
    # println("surf_norm ", cache.surface_normal)
    # println("curv ", cache.curvature)
    # println("C ", correction_factor)

    return system
end

function compute_curvature!(system, surface_tension, v, u, v_ode, u_ode, semi, t)
    return system
end

function compute_curvature!(system::FluidSystem, surface_tension::SurfaceTensionMorris, v,
                            u, v_ode, u_ode, semi, t)
    (; cache, surface_tension) = system

    # Reset surface curvature
    set_zero!(cache.curvature)

    @trixi_timeit timer() "compute surface curvature" foreach_system(semi) do neighbor_system
        u_neighbor_system = wrap_u(u_ode, neighbor_system, semi)
        v_neighbor_system = wrap_v(v_ode, neighbor_system, semi)

        calc_curvature!(system, neighbor_system, u, v, v_neighbor_system,
                        u_neighbor_system, semi, surface_normal_method(system),
                        surface_normal_method(neighbor_system))
    end
    return system
end<|MERGE_RESOLUTION|>--- conflicted
+++ resolved
@@ -22,15 +22,12 @@
     return extract_svector(cache.surface_normal, particle_system, particle)
 end
 
-<<<<<<< HEAD
 function calc_normal!(system, neighbor_system, u_system, v, v_neighbor_system,
                       u_neighbor_system, semi, surfn, nsurfn)
     # Normal not needed
     return system
 end
 
-=======
->>>>>>> eab774ab
 # Section 2.2 in Akinci et al. 2013 "Versatile Surface Tension and Adhesion for SPH Fluids"
 # and Section 5 in Morris 2000 "Simulating surface tension with smoothed particle hydrodynamics"
 function calc_normal!(system::FluidSystem, neighbor_system::FluidSystem, u_system, v,
@@ -60,12 +57,7 @@
                                             neighbor_system, neighbor)
         grad_kernel = kernel_grad(smoothing_kernel, pos_diff, distance, smoothing_length)
         for i in 1:ndims(system)
-<<<<<<< HEAD
-            cache.surface_normal[i, particle] += m_b / density_neighbor *
-                                                 grad_kernel[i]
-=======
             cache.surface_normal[i, particle] += m_b / density_neighbor * grad_kernel[i]
->>>>>>> eab774ab
         end
 
         cache.neighbor_count[particle] += 1
@@ -125,12 +117,7 @@
             grad_kernel = kernel_grad(smoothing_kernel, pos_diff, distance,
                                       smoothing_length)
             for i in 1:ndims(system)
-<<<<<<< HEAD
-                cache.surface_normal[i, particle] += m_b / density_neighbor *
-                                                     grad_kernel[i]
-=======
                 cache.surface_normal[i, particle] += m_b / density_neighbor * grad_kernel[i]
->>>>>>> eab774ab
             end
             cache.neighbor_count[particle] += 1
         end
