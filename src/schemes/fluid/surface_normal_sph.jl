--- conflicted
+++ resolved
@@ -2,7 +2,6 @@
 # TODO: add method that determines local static normals
 # TODO: add method for TLSPH
 @doc raw"""
-<<<<<<< HEAD
     StaticNormals(normal_vectors::Tuple{Vararg{ELTYPE, NDIMS}}) where {NDIMS, ELTYPE <: Real}
 
 Represents a unit normal vector and its corresponding unit tangential vector in
@@ -85,22 +84,11 @@
 
 # Keywords
 - `boundary_contact_threshold=0.0`: The threshold value used to determine contact with boundaries.
-   Adjust this to refine the detection of surface interfaces near boundaries.
+   Adjust this to refine the detection of surface interfaces near boundaries. (default=0.1)
 - `interface_threshold=0.01`: The threshold value that defines the presence of an interface.
-   Lower values can improve sensitivity but may introduce noise.
+   Lower values can improve sensitivity but may introduce noise. (default=0.01)
 - `ideal_density_threshold=0.0`: The ideal density threshold used for interface calculations.
-   This value can be tuned based on the density variations in the simulation.
-=======
-    ColorfieldSurfaceNormal(; boundary_contact_threshold=0.1, interface_threshold=0.01,
-                              ideal_density_threshold=0.0)
-
-Color field based computation of the interface normals.
-
-# Keyword Arguments
-- `boundary_contact_threshold`: If this threshold is reached the fluid assumed to be in contact. (default=0.1)
-- `interface_threshold`:        Threshold for normals to be removed as being invalid. (default=0.01)
-- `ideal_density_threshold`:    Relative to the ideal number of neighbors inside particles have at least this ratio. (default=0.0)
->>>>>>> cc14ce56
+   This value can be tuned based on the density variations in the simulation. (default=0.0)
 """
 struct ColorfieldSurfaceNormal{ELTYPE}
     boundary_contact_threshold::ELTYPE
@@ -122,12 +110,8 @@
     surface_normal = Array{ELTYPE, 2}(undef, NDIMS, nparticles)
     neighbor_count = Array{ELTYPE, 1}(undef, nparticles)
     colorfield = Array{ELTYPE, 1}(undef, nparticles)
-<<<<<<< HEAD
-    return (; surface_normal, neighbor_count, colorfield)
-=======
     correction_factor = Array{ELTYPE, 1}(undef, nparticles)
     return (; surface_normal, neighbor_count, colorfield, correction_factor)
->>>>>>> cc14ce56
 end
 
 @inline function surface_normal(particle_system::FluidSystem, particle)
@@ -189,16 +173,9 @@
 end
 
 # Section 2.2 in Akinci et al. 2013 "Versatile Surface Tension and Adhesion for SPH Fluids"
-<<<<<<< HEAD
 # and Section 5 in Morris 2000 "Simulating surface tension with smoothed particle hydrodynamics"
 function calc_normal!(system::FluidSystem, neighbor_system::BoundarySystem, v, u,
                       v_neighbor_system, u_neighbor_system, semi, surfn, nsurfn)
-=======
-# Note: This is the simplest form of normal approximation commonly used in SPH and comes
-# with serious deficits in accuracy especially at corners, small neighborhoods and boundaries
-function calc_normal!(system::FluidSystem, neighbor_system::BoundarySystem, u_system,
-                      v, v_neighbor_system, u_neighbor_system, semi, surfn, nsurfn)
->>>>>>> cc14ce56
     (; cache) = system
     (; colorfield, colorfield_bnd) = neighbor_system.boundary_model.cache
     (; boundary_contact_threshold) = surfn
@@ -409,58 +386,6 @@
                         surface_normal_method(neighbor_system))
     end
     return system
-<<<<<<< HEAD
-end
-
-function compute_stress_tensors!(system, surface_tension, v, u, v_ode, u_ode, semi, t)
-    return system
-end
-
-# Section 6 in Morris 2000 "Simulating surface tension with smoothed particle hydrodynamics"
-function compute_stress_tensors!(system::FluidSystem, ::SurfaceTensionMomentumMorris,
-                                 v, u, v_ode, u_ode, semi, t)
-    (; cache) = system
-    (; delta_s, stress_tensor) = cache
-
-    # Reset surface stress_tensor
-    set_zero!(stress_tensor)
-
-    max_delta_s = maximum(delta_s)
-    NDIMS = ndims(system)
-
-    @trixi_timeit timer() "compute surface stress tensor" for particle in each_moving_particle(system)
-        normal = surface_normal(system, particle)
-        delta_s_particle = delta_s[particle]
-        if delta_s_particle > eps()
-            for i in 1:NDIMS
-                for j in 1:NDIMS
-                    delta_ij = (i == j) ? 1.0 : 0.0
-                    stress_tensor[i, j, particle] = delta_s_particle *
-                                                    (delta_ij - normal[i] * normal[j]) -
-                                                    delta_ij * max_delta_s
-                end
-            end
-        end
-    end
-
-    return system
-end
-
-function compute_surface_delta_function!(system, surface_tension)
-    return system
-end
-
-# eq. 6 in Morris 2000 "Simulating surface tension with smoothed particle hydrodynamics"
-function compute_surface_delta_function!(system, ::SurfaceTensionMomentumMorris)
-    (; cache) = system
-    (; delta_s) = cache
-
-    set_zero!(delta_s)
-
-    for particle in each_moving_particle(system)
-        delta_s[particle] = norm(surface_normal(system, particle))
-    end
-    return system
 end
 
 function calc_wall_distance_vector!(system, neighbor_system,
@@ -598,6 +523,4 @@
     end
 
     return system
-=======
->>>>>>> cc14ce56
 end