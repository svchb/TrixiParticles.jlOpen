--- conflicted
+++ resolved
@@ -188,13 +188,8 @@
     # TODO: move colorfield to extra step
     # TODO: this is only correct for a single fluid
 
-<<<<<<< HEAD
     # # Reset to the constant boundary interpolated color values
-    # colorfield .= colorfield_bnd
-=======
-    # Reset to the constant boundary interpolated color values
-    colorfield .= initial_colorfield
->>>>>>> dc26089c
+    # colorfield .= initial_colorfield
 
     # Accumulate fluid neighbors
     foreach_point_neighbor(neighbor_system, system, neighbor_system_coords, system_coords,
@@ -264,17 +259,13 @@
         # Heuristic condition if there is no gas phase to find the free surface.
         # We remove normals for particles which have a lot of support e.g. they are in the interior.
         if ideal_density_threshold > 0 &&
-<<<<<<< HEAD
-           ideal_density_threshold * ideal_neighbor_count < neighbor_count[particle]
-            if surface_tension.contact_model isa HuberContactModel
-                cache.normal_v[1:ndims(system), particle] .= 0
-            end
-=======
            ideal_density_threshold *
            ideal_neighbor_count(Val(ndims(system)), cache.reference_particle_spacing,
                                 compact_support(smoothing_kernel, smoothing_length)) <
            neighbor_count[particle]
->>>>>>> dc26089c
+            if surface_tension.contact_model isa HuberContactModel
+                cache.normal_v[1:ndims(system), particle] .= 0
+            end
             cache.surface_normal[1:ndims(system), particle] .= 0
             continue
         end
