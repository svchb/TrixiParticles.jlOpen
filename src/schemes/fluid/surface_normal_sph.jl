# TODO: handle corners with StaticNormals
# TODO: add method that determines local static normals
# TODO: add method for TLSPH
@doc raw"""
    StaticNormals(normal_vectors::Tuple{Vararg{ELTYPE, NDIMS}}) where {NDIMS, ELTYPE <: Real}

Represents a unit normal vector and its corresponding unit tangential vector in
2D or 3D space. The input normal vector is normalized to ensure it has a length
of 1, and the tangential vector is computed as a vector perpendicular to the
normal vector.

# Keywords
- `normal_vectors::Tuple{Vararg{ELTYPE, NDIMS}}`: A tuple representing the normal
  vector in NDIMS-dimensional space. It will be normalized internally.

# Tangential Vector Calculation
- In 2D: The tangential vector is calculated as `[-n[2], n[1]]`, ensuring
  it is perpendicular to the normal vector.
- In 3D: The tangential vector is computed using a cross product with a
  reference vector that is not parallel to the normal vector. The result is
  normalized to ensure unit length.

# Errors
- Throws `ArgumentError` if the provided normal vector has a length of 0.

# Example
```julia
sn2d = StaticNormals((3.0, 4.0))  # Normalizes to (0.6, 0.8) and computes tangential (-0.8, 0.6)
sn3d = StaticNormals((0.0, 1.0, 0.0))  # Computes normal and tangential vectors in 3D
```
"""
struct StaticNormals{NDIMS, ELTYPE <: Real}
    normal_vectors::SVector{NDIMS, ELTYPE}
    tangential_vectors::SVector{NDIMS, ELTYPE}
end

function StaticNormals(normal_vectors::Tuple{Vararg{ELTYPE, NDIMS}}) where {NDIMS,
                                                                            ELTYPE <: Real}
    norm_value = sqrt(dot(normal_vectors, normal_vectors))
    if norm_value == 0
        throw(ArgumentError("Normal vector cannot be zero-length."))
    end
    normalized_vector = SVector{NDIMS, ELTYPE}(normal_vectors) / norm_value
    tangential_vector = calculate_tangential_vector(normalized_vector)
    return StaticNormals(normalized_vector, tangential_vector)
end

# Helper function to calculate tangential vector
function calculate_tangential_vector(n::SVector{2, ELTYPE}) where {ELTYPE}
    # Perpendicular vector in 2D
    return SVector(-n[2], n[1])
end

function calculate_tangential_vector(n::SVector{3, ELTYPE}) where {ELTYPE}
    # Cross product with a reference vector to get a perpendicular vector in 3D
    ref = abs(n[1]) < abs(n[2]) ? SVector(1.0, 0.0, 0.0) : SVector(0.0, 1.0, 0.0)
    t = cross(ref, n)  # Perpendicular to 'n'
    t_norm = norm(t)
    if t_norm == 0
        throw(ArgumentError("Cannot compute tangential vector; invalid input normal vector."))
    end
    return t / t_norm  # Normalize
end

function wall_tangential(particle_system::BoundarySystem, particle)
    wall_tangential(particle_system, particle, particle_system.surface_normal_method)
end

function wall_tangential(particle_system::BoundarySystem, particle, surface_normal_method)
    return zero(SVector{ndims(particle_system), eltype(particle_system)})
end

function wall_tangential(::BoundarySystem, particle, surface_normal_method::StaticNormals)
    return surface_normal_method.tangential_vectors
end

@doc raw"""
    ColorfieldSurfaceNormal(; boundary_contact_threshold=0.1, interface_threshold=0.01,
                             ideal_density_threshold=0.0)

Implements a model for computing surface normals based on a color field representation.
This approach is commonly used in fluid simulations to determine interface normals
for multiphase flows or free surfaces.

# Keywords
- `boundary_contact_threshold=0.0`: The threshold value used to determine contact with boundaries.
   Adjust this to refine the detection of surface interfaces near boundaries.
- `interface_threshold=0.01`: The threshold value that defines the presence of an interface.
   Lower values can improve sensitivity but may introduce noise.
- `ideal_density_threshold=0.0`: The ideal density threshold used for interface calculations.
   This value can be tuned based on the density variations in the simulation.
"""
struct ColorfieldSurfaceNormal{ELTYPE}
    boundary_contact_threshold::ELTYPE
    interface_threshold::ELTYPE
    ideal_density_threshold::ELTYPE
end

function ColorfieldSurfaceNormal(; boundary_contact_threshold=0.0, interface_threshold=0.01,
                                 ideal_density_threshold=0.0)
    return ColorfieldSurfaceNormal(boundary_contact_threshold, interface_threshold,
                                   ideal_density_threshold)
end

function create_cache_surface_normal(surface_normal_method, ELTYPE, NDIMS, nparticles)
    return (;)
end

function create_cache_surface_normal(::ColorfieldSurfaceNormal, ELTYPE, NDIMS, nparticles)
    surface_normal = Array{ELTYPE, 2}(undef, NDIMS, nparticles)
    neighbor_count = Array{ELTYPE, 1}(undef, nparticles)
    colorfield = Array{ELTYPE, 1}(undef, nparticles)
    return (; surface_normal, neighbor_count, colorfield)
end

@inline function surface_normal(particle_system::FluidSystem, particle)
    (; cache) = particle_system
    return extract_svector(cache.surface_normal, particle_system, particle)
end

@inline function surface_normal(particle_system::BoundarySystem, particle)
    (; surface_normal_method) = particle_system
    return surface_normal(particle_system, particle, surface_normal_method)
end

@inline function surface_normal(particle_system::BoundarySystem, particle,
                                surface_normal_method)
    return zero(SVector{ndims(particle_system), eltype(particle_system)})
end

@inline function surface_normal(::BoundarySystem, particle,
                                surface_normal_method::StaticNormals)
    return surface_normal_method.normal_vectors
end

function calc_normal!(system, neighbor_system, u_system, v, v_neighbor_system,
                      u_neighbor_system, semi, surfn, nsurfn)
    # Normal not needed
    return system
end

# Section 2.2 in Akinci et al. 2013 "Versatile Surface Tension and Adhesion for SPH Fluids"
# and Section 5 in Morris 2000 "Simulating surface tension with smoothed particle hydrodynamics"
function calc_normal!(system::FluidSystem, neighbor_system::FluidSystem, v, u,
                      v_neighbor_system, u_neighbor_system, semi, surfn,
                      ::ColorfieldSurfaceNormal)
    (; cache) = system

    # TODO: actually calculate if there is more than one colored fluid
    cache.colorfield .= system.color
    system_coords = current_coordinates(u, system)
    neighbor_system_coords = current_coordinates(u_neighbor_system, neighbor_system)
    nhs = get_neighborhood_search(system, neighbor_system, semi)

    foreach_point_neighbor(system, neighbor_system,
                           system_coords, neighbor_system_coords,
                           nhs) do particle, neighbor, pos_diff, distance
        m_b = hydrodynamic_mass(neighbor_system, neighbor)
        density_neighbor = particle_density(v_neighbor_system,
                                            neighbor_system, neighbor)
        grad_kernel = smoothing_kernel_grad(system, pos_diff, distance)
        for i in 1:ndims(system)
            cache.surface_normal[i, particle] += m_b / density_neighbor * grad_kernel[i]
        end

        cache.neighbor_count[particle] += 1
    end

    return system
end

# Section 2.2 in Akinci et al. 2013 "Versatile Surface Tension and Adhesion for SPH Fluids"
# and Section 5 in Morris 2000 "Simulating surface tension with smoothed particle hydrodynamics"
function calc_normal!(system::FluidSystem, neighbor_system::BoundarySystem, v, u,
                      v_neighbor_system, u_neighbor_system, semi, surfn, nsurfn)
    (; cache) = system
    (; colorfield, colorfield_bnd) = neighbor_system.boundary_model.cache
    (; boundary_contact_threshold) = surfn

    system_coords = current_coordinates(u, system)
    neighbor_system_coords = current_coordinates(u_neighbor_system, neighbor_system)
    nhs = get_neighborhood_search(neighbor_system, system, semi)

    # First we need to calculate the smoothed colorfield values of the boundary
    # TODO: move colorfield to extra step
    # TODO: this is only correct for a single fluid

    # # Reset to the constant boundary interpolated color values
    # colorfield .= colorfield_bnd

    # Accumulate fluid neighbors
    foreach_point_neighbor(neighbor_system, system, neighbor_system_coords, system_coords,
<<<<<<< HEAD
                           nhs, points=eachparticle(neighbor_system)) do particle, neighbor,
=======
                           nhs,
                           points=eachparticle(neighbor_system)) do particle,
                                                                    neighbor,
>>>>>>> b602f874
                                                                    pos_diff, distance
        colorfield[particle] += hydrodynamic_mass(system, neighbor) /
                                particle_density(v, system, neighbor) * system.color *
                                smoothing_kernel(system, distance)
    end

    if boundary_contact_threshold < eps()
        return system
    end

    foreach_point_neighbor(system, neighbor_system,
                           system_coords, neighbor_system_coords,
                           nhs) do particle, neighbor, pos_diff, distance
        # we assume that we are in contact with the boundary if the color of the boundary particle is larger than the threshold
        if colorfield[neighbor] > boundary_contact_threshold
            m_b = hydrodynamic_mass(system, particle)
            density_neighbor = particle_density(v, system, particle)
            grad_kernel = smoothing_kernel_grad(system, pos_diff, distance)
            for i in 1:ndims(system)
                cache.surface_normal[i, particle] += m_b / density_neighbor * grad_kernel[i]
            end
            cache.neighbor_count[particle] += 1
        end
    end

    return system
end

function remove_invalid_normals!(system::FluidSystem, surface_tension, surfn)
    (; cache) = system

    # We remove invalid normals (too few neighbors) to reduce the impact of underdefined normals
    for particle in each_moving_particle(system)
        # A corner has that many neighbors assuming a regular 2 * r distribution and a compact_support of 4r
        if cache.neighbor_count[particle] < 2^ndims(system) + 1
            cache.surface_normal[1:ndims(system), particle] .= 0
        end
    end

    return system
end

# see Morris 2000 "Simulating surface tension with smoothed particle hydrodynamics"
# Note: this also normalizes the normals
function remove_invalid_normals!(system::FluidSystem,
                                 surface_tension::Union{SurfaceTensionMorris,
                                                        SurfaceTensionMomentumMorris},
                                 surfn::ColorfieldSurfaceNormal)
    (; cache, smoothing_length, smoothing_kernel, ideal_neighbor_count) = system
    (; ideal_density_threshold, interface_threshold) = surfn

    # We remove invalid normals i.e. they have a small norm (eq. 20)
    normal_condition2 = (interface_threshold /
                         compact_support(smoothing_kernel, smoothing_length))^2

    for particle in each_moving_particle(system)

        # heuristic condition if there is no gas phase to find the free surface
        # We remove normals for particles which have alot of support e.g. they are in the inside
        if ideal_density_threshold > 0 &&
           ideal_density_threshold * ideal_neighbor_count < cache.neighbor_count[particle]
            if surface_tension.contact_model isa HuberContactModel
                cache.normal_v[1:ndims(system), particle] .= 0
            end
            cache.surface_normal[1:ndims(system), particle] .= 0
            continue
        end

        particle_surface_normal = cache.surface_normal[1:ndims(system), particle]
        norm2 = dot(particle_surface_normal, particle_surface_normal)

        # see eq. 21
        if norm2 > normal_condition2
            if surface_tension.contact_model isa HuberContactModel
                cache.normal_v[1:ndims(system), particle] = particle_surface_normal
            end

            cache.surface_normal[1:ndims(system), particle] = particle_surface_normal /
                                                              sqrt(norm2)
        else
            if surface_tension.contact_model isa HuberContactModel
                cache.normal_v[1:ndims(system), particle] .= 0
            end
            cache.surface_normal[1:ndims(system), particle] .= 0
        end
    end

    return system
end

function compute_surface_normal!(system, surface_normal_method, v, u, v_ode, u_ode, semi, t)
    return system
end

function compute_surface_normal!(system::FluidSystem,
                                 surface_normal_method_::ColorfieldSurfaceNormal,
                                 v, u, v_ode, u_ode, semi, t)
    (; cache, surface_tension) = system

    # Reset surface normal
    set_zero!(cache.surface_normal)
    set_zero!(cache.neighbor_count)

    # TODO: if color values are set only different systems need to be called
    @trixi_timeit timer() "compute surface normal" foreach_system(semi) do neighbor_system
        u_neighbor_system = wrap_u(u_ode, neighbor_system, semi)
        v_neighbor_system = wrap_v(v_ode, neighbor_system, semi)

        calc_normal!(system, neighbor_system, v, u, v_neighbor_system,
                     u_neighbor_system, semi, surface_normal_method_,
                     surface_normal_method(neighbor_system))
    end
    remove_invalid_normals!(system, surface_tension, surface_normal_method_)

    return system
end

function calc_curvature!(system, neighbor_system, u_system, v,
                         v_neighbor_system, u_neighbor_system, semi, surfn, nsurfn)
end

# Section 5 in Morris 2000 "Simulating surface tension with smoothed particle hydrodynamics"
function calc_curvature!(system::FluidSystem, neighbor_system::FluidSystem, u_system, v,
                         v_neighbor_system, u_neighbor_system, semi,
                         surfn::ColorfieldSurfaceNormal, nsurfn::ColorfieldSurfaceNormal)
    (; cache) = system
    (; curvature) = cache

    system_coords = current_coordinates(u_system, system)
    neighbor_system_coords = current_coordinates(u_neighbor_system, neighbor_system)
    nhs = get_neighborhood_search(system, neighbor_system, semi)
    correction_factor = fill(eps(eltype(system)), n_moving_particles(system))

    no_valid_neighbors = 0

    foreach_point_neighbor(system, neighbor_system,
                           system_coords, neighbor_system_coords,
                           nhs) do particle, neighbor, pos_diff, distance
        m_b = hydrodynamic_mass(neighbor_system, neighbor)
        rho_b = particle_density(v_neighbor_system, neighbor_system, neighbor)
        n_a = surface_normal(system, particle)
        n_b = surface_normal(neighbor_system, neighbor)
        v_b = m_b / rho_b

        # eq. 22 we can test against eps() here since the surface normals that are invalid have been reset
        if dot(n_a, n_a) > eps() && dot(n_b, n_b) > eps()
            w = smoothing_kernel(system, distance)
            grad_kernel = smoothing_kernel_grad(system, pos_diff, distance, particle)

            for i in 1:ndims(system)
                curvature[particle] += v_b * (n_b[i] - n_a[i]) * grad_kernel[i]
            end
            # eq. 24
            correction_factor[particle] += v_b * w
            # prevent NaNs from systems that are entirely skipped
            no_valid_neighbors += 1
        end
    end

    # eq. 23
    if no_valid_neighbors > 0
        for i in 1:n_moving_particles(system)
            curvature[i] /= correction_factor[i]
        end
    end

    return system
end

function compute_curvature!(system, surface_tension, v, u, v_ode, u_ode, semi, t)
    return system
end

function compute_curvature!(system::FluidSystem, surface_tension::SurfaceTensionMorris, v,
                            u, v_ode, u_ode, semi, t)
    (; cache, surface_tension) = system

    # Reset surface curvature
    set_zero!(cache.curvature)

    @trixi_timeit timer() "compute surface curvature" foreach_system(semi) do neighbor_system
        u_neighbor_system = wrap_u(u_ode, neighbor_system, semi)
        v_neighbor_system = wrap_v(v_ode, neighbor_system, semi)

        calc_curvature!(system, neighbor_system, u, v, v_neighbor_system,
                        u_neighbor_system, semi, surface_normal_method(system),
                        surface_normal_method(neighbor_system))
    end
    return system
end

function calc_stress_tensors!(system::FluidSystem, neighbor_system::FluidSystem, u_system,
                              v,
                              v_neighbor_system, u_neighbor_system, semi,
                              surfn::ColorfieldSurfaceNormal,
                              nsurfn::ColorfieldSurfaceNormal)
    (; cache) = system
    (; smoothing_kernel, smoothing_length) = surfn
    (; stress_tensor, delta_s) = cache

    neighbor_cache = neighbor_system.cache
    neighbor_delta_s = neighbor_cache.delta_s

    NDIMS = ndims(system)
    max_delta_s = max(maximum(delta_s), maximum(neighbor_delta_s))

    for particle in each_moving_particle(system)
        normal = surface_normal(system, particle)
        delta_s_particle = delta_s[particle]
        if delta_s_particle > eps()
            for i in 1:NDIMS
                for j in 1:NDIMS
                    delta_ij = (i == j) ? 1.0 : 0.0
                    stress_tensor[i, j, particle] = delta_s_particle *
                                                    (delta_ij - normal[i] * normal[j]) -
                                                    delta_ij * max_delta_s
                end
            end
        end
    end

    return system
end

function compute_stress_tensors!(system, surface_tension, v, u, v_ode, u_ode, semi, t)
    return system
end

# Section 6 in Morris 2000 "Simulating surface tension with smoothed particle hydrodynamics"
function compute_stress_tensors!(system::FluidSystem, ::SurfaceTensionMomentumMorris,
                                 v, u, v_ode, u_ode, semi, t)
    (; cache) = system
    (; delta_s, stress_tensor) = cache

    # Reset surface stress_tensor
    set_zero!(stress_tensor)

    max_delta_s = maximum(delta_s)
    NDIMS = ndims(system)

    @trixi_timeit timer() "compute surface stress tensor" for particle in each_moving_particle(system)
        normal = surface_normal(system, particle)
        delta_s_particle = delta_s[particle]
        if delta_s_particle > eps()
            for i in 1:NDIMS
                for j in 1:NDIMS
                    delta_ij = (i == j) ? 1.0 : 0.0
                    stress_tensor[i, j, particle] = delta_s_particle *
                                                    (delta_ij - normal[i] * normal[j]) -
                                                    delta_ij * max_delta_s
                end
            end
        end
    end

    return system
end

function compute_surface_delta_function!(system, surface_tension)
    return system
end

# eq. 6 in Morris 2000 "Simulating surface tension with smoothed particle hydrodynamics"
function compute_surface_delta_function!(system, ::SurfaceTensionMomentumMorris)
    (; cache) = system
    (; delta_s) = cache

    set_zero!(delta_s)

    for particle in each_moving_particle(system)
        delta_s[particle] = norm(surface_normal(system, particle))
    end
    return system
end

function calc_wall_distance_vector!(system, neighbor_system,
                                    v, u, v_neighbor_system, u_neighbor_system,
                                    semi, contact_model)
end

# Computes the wall distance vector \( \mathbf{d}_a \) and its normalized version \( \hat{\mathbf{d}}_a \) for each particle in the fluid system.
# The distance vector \( \mathbf{d}_a \) is used to calculate dynamic contact angles and the delta function in wall-contact models.
function calc_wall_distance_vector!(system::FluidSystem, neighbor_system::BoundarySystem,
                                    v, u, v_neighbor_system, u_neighbor_system,
                                    semi, contact_model::HuberContactModel)
    cache = system.cache
    (; d_hat, d_vec) = cache
    NDIMS = ndims(system)

    system_coords = current_coordinates(u, system)
    neighbor_coords = current_coordinates(u_neighbor_system, neighbor_system)
    nhs = get_neighborhood_search(system, neighbor_system, semi)

    foreach_point_neighbor(system, neighbor_system,
                           system_coords, neighbor_coords,
                           nhs) do particle, neighbor, pos_diff, distance
        V_b = hydrodynamic_mass(neighbor_system, neighbor) /
              particle_density(v_neighbor_system, neighbor_system, neighbor)
        W_ab = smoothing_kernel(system, distance)

        # equation 51
        for i in 1:NDIMS
            d_vec[i, particle] += V_b * pos_diff[i] * W_ab
        end
    end

    # d_hat is the unit version of d_vec
    for particle in each_moving_particle(system)
        norm_d = sqrt(sum(d_vec[i, particle]^2 for i in 1:NDIMS))
        if norm_d > eps()
            for i in 1:NDIMS
                d_hat[i, particle] = d_vec[i, particle] / norm_d
            end
        else
            for i in 1:NDIMS
                d_hat[i, particle] = 0.0
            end
        end
    end

    return system
end

function calc_wall_contact_values!(system, neighbor_system,
                                   v, u, v_neighbor_system, u_neighbor_system,
                                   semi, contact_model)
end

function calc_wall_contact_values!(system::FluidSystem, neighbor_system::BoundarySystem,
                                   v, u, v_neighbor_system, u_neighbor_system,
                                   semi, contact_model::HuberContactModel)
    cache = system.cache
    (; d_hat, delta_wns, normal_v, nu_hat, d_vec) = cache
    NDIMS = ndims(system)

    system_coords = current_coordinates(u, system)
    neighbor_coords = current_coordinates(u_neighbor_system, neighbor_system)
    nhs = get_neighborhood_search(system, neighbor_system, semi)

    foreach_point_neighbor(system, neighbor_system,
                           system_coords, neighbor_coords,
                           nhs) do particle, neighbor, pos_diff, distance
        V_b = hydrodynamic_mass(neighbor_system, neighbor) /
              particle_density(v_neighbor_system, neighbor_system, neighbor)

        grad_W_ab = smoothing_kernel_grad(system, pos_diff, distance)

        # equation 53 computing the tangential direction vector
        for i in 1:NDIMS
            nu_hat[i, particle] = dot(d_vec[:, particle], d_vec[:, particle]) *
                                  normal_v[i, particle] -
                                  (d_vec[i, particle] * normal_v[i, particle]) *
                                  d_vec[i, particle]
        end

        nu_norm = norm(nu_hat[:, particle])
        if nu_norm > eps()
            for i in 1:NDIMS
                nu_hat[i, particle] /= nu_norm
            end
        else
            for i in 1:NDIMS
                nu_hat[i, particle] = 0.0
            end
        end

        # equation 54 delta function
        dot_nu_n = sum(nu_hat[i, particle] * normal_v[i, particle] for i in 1:NDIMS)
        dot_d_gradW = sum(d_hat[i, particle] * grad_W_ab[i] for i in 1:NDIMS)

        delta_wns[particle] += 2 * V_b * dot_d_gradW * dot_nu_n
    end

    return system
end

function compute_wall_contact_values!(system, contact_model, v, u, v_ode, u_ode, semi, t)
end

function compute_wall_contact_values!(system::FluidSystem, contact_model::HuberContactModel,
                                      v, u, v_ode, u_ode, semi, t)
    cache = system.cache
    (; d_hat, delta_wns) = cache

    # Reset d_hat and delta_wns_partial
    set_zero!(d_hat)
    set_zero!(delta_wns)

    # Loop over boundary neighbor systems
    @trixi_timeit timer() "compute wall contact values" foreach_system(semi) do neighbor_system
        u_neighbor_system = wrap_u(u_ode, neighbor_system, semi)
        v_neighbor_system = wrap_v(v_ode, neighbor_system, semi)

        calc_wall_distance_vector!(system, neighbor_system, v, u,
                                   v_neighbor_system, u_neighbor_system, semi,
                                   contact_model)
    end

    # Loop over boundary neighbor systems
    @trixi_timeit timer() "compute wall contact values" foreach_system(semi) do neighbor_system
        u_neighbor_system = wrap_u(u_ode, neighbor_system, semi)
        v_neighbor_system = wrap_v(v_ode, neighbor_system, semi)

        # Call calc_wall_distance_vector!
        calc_wall_contact_values!(system, neighbor_system, v, u,
                                  v_neighbor_system, u_neighbor_system, semi,
                                  contact_model)
    end

    return system
end<|MERGE_RESOLUTION|>--- conflicted
+++ resolved
@@ -190,13 +190,9 @@
 
     # Accumulate fluid neighbors
     foreach_point_neighbor(neighbor_system, system, neighbor_system_coords, system_coords,
-<<<<<<< HEAD
-                           nhs, points=eachparticle(neighbor_system)) do particle, neighbor,
-=======
                            nhs,
                            points=eachparticle(neighbor_system)) do particle,
                                                                     neighbor,
->>>>>>> b602f874
                                                                     pos_diff, distance
         colorfield[particle] += hydrodynamic_mass(system, neighbor) /
                                 particle_density(v, system, neighbor) * system.color *
