--- conflicted
+++ resolved
@@ -44,19 +44,10 @@
 function write_v0!(v0, system::FluidSystem, ::TransportVelocityAdami)
     (; initial_condition) = system
 
-<<<<<<< HEAD
-    # for particle in eachparticle(system)
-        # Write particle velocities
-        for dim in 1:ndims(system)
-            v0[ndims(system) + dim, :] = initial_condition.velocity[dim, :]
-        end
-    # end
-=======
     # Write particle velocities
     for dim in 1:ndims(system)
         v0[ndims(system) + dim, :] = initial_condition.velocity[dim, :]
     end
->>>>>>> 793524b4
 
     return v0
 end
