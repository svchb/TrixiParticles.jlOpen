# Fluid-fluid and fluid-boundary interaction
function interact!(dv, v_particle_system, u_particle_system,
                   v_neighbor_system, u_neighbor_system, neighborhood_search,
                   particle_system::EntropicallyDampedSPHSystem,
                   neighbor_system)
    (; sound_speed, density_calculator, correction) = particle_system

    system_coords = current_coordinates(u_particle_system, particle_system)
    neighbor_coords = current_coordinates(u_neighbor_system, neighbor_system)

    surface_tension_a = surface_tension_model(particle_system)
    surface_tension_b = surface_tension_model(neighbor_system)

    # Loop over all pairs of particles and neighbors within the kernel cutoff.
    foreach_point_neighbor(particle_system, neighbor_system,
                           system_coords, neighbor_coords,
                           neighborhood_search) do particle, neighbor, pos_diff, distance
        # Only consider particles with a distance > 0.
        distance < sqrt(eps()) && return

        rho_a = particle_density(v_particle_system, particle_system, particle)
        rho_b = particle_density(v_neighbor_system, neighbor_system, neighbor)

        p_a = particle_pressure(v_particle_system, particle_system, particle)
        p_b = particle_pressure(v_neighbor_system, neighbor_system, neighbor)

        # This technique is for a more robust `pressure_acceleration` but only with TVF.
        # It results only in significant improvement for EDAC and not for WCSPH.
        # See Ramachandran (2019) p. 582
        # Note that the return value is zero when not using EDAC with TVF.
        p_avg = average_pressure(particle_system, particle)

        m_a = hydrodynamic_mass(particle_system, particle)
        m_b = hydrodynamic_mass(neighbor_system, neighbor)

        grad_kernel = smoothing_kernel_grad(particle_system, pos_diff, distance)

        dv_pressure = pressure_acceleration(particle_system, neighbor_system, neighbor,
                                            m_a, m_b, p_a - p_avg, p_b - p_avg, rho_a,
                                            rho_b, pos_diff, distance, grad_kernel,
                                            correction)

        dv_viscosity_ = dv_viscosity(particle_system, neighbor_system,
                                     v_particle_system, v_neighbor_system,
                                     particle, neighbor, pos_diff, distance,
                                     sound_speed, m_a, m_b, rho_a, rho_b, grad_kernel)

<<<<<<< HEAD
        dv_surface_tension = surface_tension_force(surface_tension_a, surface_tension_b,
                                                   particle_system, neighbor_system,
                                                   particle, neighbor, pos_diff, distance)

        dv_adhesion = adhesion_force(surface_tension_a, particle_system, neighbor_system,
                                     particle, neighbor, pos_diff, distance)

        for i in 1:ndims(particle_system)
            dv[i, particle] += dv_pressure[i] + dv_viscosity_[i] + dv_surface_tension[i] +
                               dv_adhesion[i]
=======
        # Add convection term when using `TransportVelocityAdami`
        dv_convection = momentum_convection(particle_system, neighbor_system,
                                            v_particle_system, v_neighbor_system,
                                            rho_a, rho_b, m_a, m_b,
                                            particle, neighbor, grad_kernel)

        for i in 1:ndims(particle_system)
            dv[i, particle] += dv_pressure[i] + dv_viscosity_[i] + dv_convection[i]
>>>>>>> 4b7f5151
        end

        v_diff = current_velocity(v_particle_system, particle_system, particle) -
                 current_velocity(v_neighbor_system, neighbor_system, neighbor)

        pressure_evolution!(dv, particle_system, v_diff, grad_kernel,
                            particle, pos_diff, distance, sound_speed, m_a, m_b,
                            p_a, p_b, rho_a, rho_b)

        transport_velocity!(dv, particle_system, rho_a, rho_b, m_a, m_b,
                            grad_kernel, particle)

        continuity_equation!(dv, density_calculator, v_diff, particle, m_b, rho_a, rho_b,
                             particle_system, grad_kernel)
    end

    return dv
end

@inline function pressure_evolution!(dv, particle_system, v_diff, grad_kernel, particle,
                                     pos_diff, distance, sound_speed, m_a, m_b,
                                     p_a, p_b, rho_a, rho_b)
    (; smoothing_length) = particle_system

    volume_a = m_a / rho_a
    volume_b = m_b / rho_b
    volume_term = (volume_a^2 + volume_b^2) / m_a

    # EDAC pressure evolution
    pressure_diff = p_a - p_b

    # This is basically the continuity equation times `sound_speed^2`
    artificial_eos = m_b * rho_a / rho_b * sound_speed^2 * dot(v_diff, grad_kernel)

    eta_a = rho_a * particle_system.nu_edac
    eta_b = rho_b * particle_system.nu_edac
    eta_tilde = 2 * eta_a * eta_b / (eta_a + eta_b)

    # TODO For variable smoothing length use average smoothing length
    tmp = eta_tilde / (distance^2 + 0.01 * smoothing_length^2)

    # This formulation was introduced by Hu and Adams (2006). https://doi.org/10.1016/j.jcp.2005.09.001
    # They argued that the formulation is more flexible because of the possibility to formulate
    # different inter-particle averages or to assume different inter-particle distributions.
    # Ramachandran (2019) and Adami (2012) use this formulation also for the pressure acceleration.
    #
    # TODO: Is there a better formulation to discretize the Laplace operator?
    # Because when using this formulation for the pressure acceleration, it is not
    # energy conserving.
    # See issue: https://github.com/trixi-framework/TrixiParticles.jl/issues/394
    #
    # This is similar to density diffusion in WCSPH
    damping_term = volume_term * tmp * pressure_diff * dot(grad_kernel, pos_diff)

    dv[end, particle] += artificial_eos + damping_term

    return dv
end

# We need a separate method for EDAC since the density is stored in `v[end-1,:]`.
@inline function continuity_equation!(dv, density_calculator::ContinuityDensity,
                                      vdiff, particle, m_b, rho_a, rho_b,
                                      particle_system::EntropicallyDampedSPHSystem,
                                      grad_kernel)
    dv[end - 1, particle] += rho_a / rho_b * m_b * dot(vdiff, grad_kernel)

    return dv
end

@inline function continuity_equation!(dv, density_calculator,
                                      vdiff, particle, m_b, rho_a, rho_b,
                                      particle_system::EntropicallyDampedSPHSystem,
                                      grad_kernel)
    return dv
end<|MERGE_RESOLUTION|>--- conflicted
+++ resolved
@@ -45,7 +45,12 @@
                                      particle, neighbor, pos_diff, distance,
                                      sound_speed, m_a, m_b, rho_a, rho_b, grad_kernel)
 
-<<<<<<< HEAD
+        # Add convection term when using `TransportVelocityAdami`
+        dv_convection = momentum_convection(particle_system, neighbor_system,
+                                            v_particle_system, v_neighbor_system,
+                                            rho_a, rho_b, m_a, m_b,
+                                            particle, neighbor, grad_kernel)
+
         dv_surface_tension = surface_tension_force(surface_tension_a, surface_tension_b,
                                                    particle_system, neighbor_system,
                                                    particle, neighbor, pos_diff, distance)
@@ -54,18 +59,8 @@
                                      particle, neighbor, pos_diff, distance)
 
         for i in 1:ndims(particle_system)
-            dv[i, particle] += dv_pressure[i] + dv_viscosity_[i] + dv_surface_tension[i] +
+            dv[i, particle] += dv_pressure[i] + dv_viscosity_[i] + dv_convection[i] + dv_surface_tension[i] +
                                dv_adhesion[i]
-=======
-        # Add convection term when using `TransportVelocityAdami`
-        dv_convection = momentum_convection(particle_system, neighbor_system,
-                                            v_particle_system, v_neighbor_system,
-                                            rho_a, rho_b, m_a, m_b,
-                                            particle, neighbor, grad_kernel)
-
-        for i in 1:ndims(particle_system)
-            dv[i, particle] += dv_pressure[i] + dv_viscosity_[i] + dv_convection[i]
->>>>>>> 4b7f5151
         end
 
         v_diff = current_velocity(v_particle_system, particle_system, particle) -
