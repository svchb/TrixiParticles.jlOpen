@doc raw"""
    EntropicallyDampedSPHSystem(initial_condition, smoothing_kernel, smoothing_length,
                                sound_speed; alpha=0.5, viscosity=NoViscosity(),
                                acceleration=ntuple(_ -> 0.0, NDIMS))

Entropically damped artiﬁcial compressibility (EDAC) for SPH introduced by (Ramachandran 2019).
As opposed to the weakly compressible SPH scheme, which uses an equation of state
(see [`WeaklyCompressibleSPHSystem`](@ref)), this scheme uses a pressure evolution equation
(PEE) to calculate the pressure. This equation is similar to the continuity equation (see
[`ContinuityDensity`](@ref)), but also contains a pressure damping term, which reduces
oscillations and is discretized as
```math
\frac{\mathrm{d} p_a}{\mathrm{d}t} = \sum_{b} m_b \frac{\rho_a}{\rho_b} c_s^2 v_{ab} \cdot \nabla_{r_a} W(\Vert r_a - r_b \Vert, h) +
\frac{V_a^2 + V_b^2}{m_a} \tilde{\eta}_{ab} \frac{p_{ab}}{\Vert r_{ab}^2 \Vert + \eta h_{ab}^2} \nabla_{r_a}
W(\Vert r_a - r_b \Vert, h) \cdot r_{ab},
```
where ``\rho_a``, ``\rho_b``,  ``r_a``, ``r_b``, ``V_a`` and
``V_b`` denote the density, coordinates and volume of particles ``a`` and ``b`` respectively, ``c_s``
is the speed of sound and ``v_{ab} = v_a - v_b`` and ``p_{ab}= p_a -p_b`` is the difference
in the velocity and pressure between particles ``a`` and ``b`` respectively.

The viscosity parameter ``\eta_a`` for a particle ``a`` is given as
```math
\eta_a = \rho_a \frac{\alpha h c_s}{8}
```
where it is found in the numerical experiments of (Ramachandran 2019) that ``\alpha = 0.5``
is a good choice for a wide range of Reynolds numbers (0.0125 to 10000).

## References:
- Prabhu Ramachandran. "Entropically damped artiﬁcial compressibility for SPH".
  In: Computers and Fluids 179 (2019), pages 579-594.
  [doi: 10.1016/j.compfluid.2018.11.023](https://doi.org/10.1016/j.compfluid.2018.11.023)
"""
struct EntropicallyDampedSPHSystem{NDIMS, ELTYPE <: Real, DC, K, V, PF} <:
       FluidSystem{NDIMS}
    initial_condition         :: InitialCondition{ELTYPE}
    mass                      :: Array{ELTYPE, 1} # [particle]
    density                   :: Array{ELTYPE, 1} # [particle]
    density_calculator        :: DC
    smoothing_kernel          :: K
    smoothing_length          :: ELTYPE
    sound_speed               :: ELTYPE
    viscosity                 :: V
    nu_edac                   :: ELTYPE
    initial_pressure_function :: PF
    acceleration              :: SVector{NDIMS, ELTYPE}

    function EntropicallyDampedSPHSystem(initial_condition, smoothing_kernel,
                                         smoothing_length, sound_speed;
                                         alpha=0.5, viscosity=NoViscosity(),
                                         initial_pressure_function=nothing,
                                         acceleration=ntuple(_ -> 0.0,
                                                             ndims(smoothing_kernel)))
        NDIMS = ndims(initial_condition)
        ELTYPE = eltype(initial_condition)

        mass = copy(initial_condition.mass)
        density = copy(initial_condition.density)

        if ndims(smoothing_kernel) != NDIMS
            throw(ArgumentError("smoothing kernel dimensionality must be $NDIMS for a $(NDIMS)D problem"))
        end

        # Make acceleration an SVector
        acceleration_ = SVector(acceleration...)
        if length(acceleration_) != NDIMS
            throw(ArgumentError("`acceleration` must be of length $NDIMS for a $(NDIMS)D problem"))
        end

        nu_edac = (alpha * smoothing_length * sound_speed) / 8

        density_calculator = SummationDensity()

<<<<<<< HEAD
        new{NDIMS, ELTYPE, typeof(density_calculator), typeof(smoothing_kernel),
            typeof(viscosity), typeof(initial_pressure_function)}(initial_condition, mass,
                                                                  density,
                                                                  density_calculator,
                                                                  smoothing_kernel,
                                                                  smoothing_length,
                                                                  sound_speed, viscosity,
                                                                  nu_edac,
                                                                  initial_pressure_function,
                                                                  acceleration_)
=======
        new{NDIMS, ELTYPE, typeof(density_calculator),
            typeof(smoothing_kernel), typeof(viscosity),
            typeof(initial_pressure_function)}(initial_condition, mass, density,
                                               density_calculator, smoothing_kernel,
                                               smoothing_length, sound_speed, viscosity,
                                               nu_edac, initial_pressure_function,
                                               acceleration_)
>>>>>>> bcc33d70
    end
end

function Base.show(io::IO, system::EntropicallyDampedSPHSystem)
    @nospecialize system # reduce precompilation time

    print(io, "EntropicallyDampedSPHSystem{", ndims(system), "}(")
    print(io, system.viscosity)
    print(io, ", ", system.smoothing_kernel)
    print(io, ", ", system.acceleration)
    print(io, ") with ", nparticles(system), " particles")
end

function Base.show(io::IO, ::MIME"text/plain", system::EntropicallyDampedSPHSystem)
    @nospecialize system # reduce precompilation time

    if get(io, :compact, false)
        show(io, system)
    else
        summary_header(io, "EntropicallyDampedSPHSystem{$(ndims(system))}")
        summary_line(io, "#particles", nparticles(system))
        summary_line(io, "viscosity", system.viscosity |> typeof |> nameof)
        summary_line(io, "ν₍EDAC₎", "≈ $(round(system.nu_edac; digits=3))")
        summary_line(io, "smoothing kernel", system.smoothing_kernel |> typeof |> nameof)
        summary_line(io, "acceleration", system.acceleration)
        summary_footer(io)
    end
end

@inline function particle_density(v, system::EntropicallyDampedSPHSystem, particle)
    return system.density[particle]
end

@inline function particle_pressure(v, system::EntropicallyDampedSPHSystem, particle)
    return v[end, particle]
end

@inline v_nvariables(system::EntropicallyDampedSPHSystem) = ndims(system) + 1

function update_quantities!(system::EntropicallyDampedSPHSystem, v, u,
                            v_ode, u_ode, semi, t)
    summation_density!(system, semi, u, u_ode, system.density)
end

function write_v0!(v0, system::EntropicallyDampedSPHSystem)
    (; initial_condition) = system

    for particle in eachparticle(system)
        # Write particle velocities
        for dim in 1:ndims(system)
            v0[dim, particle] = initial_condition.velocity[dim, particle]
        end
        v0[end, particle] = initial_pressure(system, particle)
    end

    return v0
end

function restart_with!(system::EntropicallyDampedSPHSystem, v, u)
    for particle in each_moving_particle(system)
        system.initial_condition.coordinates[:, particle] .= u[:, particle]
        system.initial_condition.velocity[:, particle] .= v[1:ndims(system), particle]
        system.initial_condition.pressure[particle] = v[end, particle]
    end
end

@inline function initial_pressure(system, particle)
    initial_pressure(system, particle, system.initial_pressure_function)
end

@inline function initial_pressure(system, particle, ::Nothing)
    return system.initial_condition.pressure[particle]
end

@inline function initial_pressure(system, particle, initial_pressure_function)
    particle_position = initial_coords(system, particle)
    return initial_pressure_function(particle_position)
end<|MERGE_RESOLUTION|>--- conflicted
+++ resolved
@@ -71,18 +71,6 @@
 
         density_calculator = SummationDensity()
 
-<<<<<<< HEAD
-        new{NDIMS, ELTYPE, typeof(density_calculator), typeof(smoothing_kernel),
-            typeof(viscosity), typeof(initial_pressure_function)}(initial_condition, mass,
-                                                                  density,
-                                                                  density_calculator,
-                                                                  smoothing_kernel,
-                                                                  smoothing_length,
-                                                                  sound_speed, viscosity,
-                                                                  nu_edac,
-                                                                  initial_pressure_function,
-                                                                  acceleration_)
-=======
         new{NDIMS, ELTYPE, typeof(density_calculator),
             typeof(smoothing_kernel), typeof(viscosity),
             typeof(initial_pressure_function)}(initial_condition, mass, density,
@@ -90,7 +78,6 @@
                                                smoothing_length, sound_speed, viscosity,
                                                nu_edac, initial_pressure_function,
                                                acceleration_)
->>>>>>> bcc33d70
     end
 end
 
