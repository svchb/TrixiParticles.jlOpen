--- conflicted
+++ resolved
@@ -43,13 +43,8 @@
                     The keyword argument `acceleration` should be used instead for
                     gravity-like source terms.
 """
-<<<<<<< HEAD
-struct EntropicallyDampedSPHSystem{NDIMS, ELTYPE <: Real, IC, M, DC, K, V,
+struct EntropicallyDampedSPHSystem{NDIMS, ELTYPE <: Real, IC, M, DC, K, V, TV,
                                    PF, ST, SRFT, SRFN, B, C} <: FluidSystem{NDIMS, IC}
-=======
-struct EntropicallyDampedSPHSystem{NDIMS, ELTYPE <: Real, IC, M, DC, K, V, TV,
-                                   PF, ST, B, C} <: FluidSystem{NDIMS, IC}
->>>>>>> 4b7f5151
     initial_condition                 :: IC
     mass                              :: M # Vector{ELTYPE}: [particle]
     density_calculator                :: DC
@@ -125,8 +120,8 @@
         nu_edac = (alpha * smoothing_length * sound_speed) / 8
 
         cache = create_cache_density(initial_condition, density_calculator)
-<<<<<<< HEAD
         cache = (;
+                 create_cache_edac(initial_condition, transport_velocity)...,
                  create_cache_surface_normal(surface_normal_method, ELTYPE, NDIMS,
                                              n_particles)...,
                  create_cache_surface_tension(surface_tension, ELTYPE, NDIMS,
@@ -134,29 +129,17 @@
                  cache...)
 
         new{NDIMS, ELTYPE, typeof(initial_condition), typeof(mass),
-            typeof(density_calculator), typeof(smoothing_kernel),
-            typeof(viscosity), typeof(pressure_acceleration), typeof(source_terms),
+            typeof(density_calculator), typeof(smoothing_kernel), typeof(viscosity),
+            typeof(transport_velocity), typeof(pressure_acceleration), typeof(source_terms),
             typeof(surface_tension), typeof(surface_normal_method),
             typeof(buffer), typeof(cache)}(initial_condition, mass, density_calculator,
                                            smoothing_kernel, smoothing_length,
                                            number_density_,
-                                           color_value, sound_speed, viscosity, nu_edac,
-                                           acceleration_,
-                                           nothing, pressure_acceleration, source_terms,
+                                           color_value, sound_speed, viscosity, nu_edac, acceleration_,
+
+                                           nothing, pressure_acceleration, transport_velocity, source_terms,
                                            surface_tension, surface_normal_method, buffer,
                                            cache)
-=======
-        cache = (; create_cache_edac(initial_condition, transport_velocity)..., cache...)
-
-        new{NDIMS, ELTYPE, typeof(initial_condition), typeof(mass),
-            typeof(density_calculator), typeof(smoothing_kernel), typeof(viscosity),
-            typeof(transport_velocity), typeof(pressure_acceleration), typeof(source_terms),
-            typeof(buffer),
-            typeof(cache)}(initial_condition, mass, density_calculator, smoothing_kernel,
-                           smoothing_length, sound_speed, viscosity, nu_edac, acceleration_,
-                           nothing, pressure_acceleration, transport_velocity, source_terms,
-                           buffer, cache)
->>>>>>> 4b7f5151
     end
 end
 
@@ -260,9 +243,7 @@
 function update_quantities!(system::EntropicallyDampedSPHSystem, v, u,
                             v_ode, u_ode, semi, t)
     compute_density!(system, u, u_ode, semi, system.density_calculator)
-<<<<<<< HEAD
     compute_surface_normal!(system, system.surface_tension, v, u, v_ode, u_ode, semi, t)
-=======
     update_average_pressure!(system, system.transport_velocity, v_ode, u_ode, semi)
 end
 
@@ -308,7 +289,6 @@
     pressure_average ./= neighbor_counter
 
     return system
->>>>>>> 4b7f5151
 end
 
 function write_v0!(v0, system::EntropicallyDampedSPHSystem, ::SummationDensity)
