--- conflicted
+++ resolved
@@ -50,13 +50,8 @@
     density_calculator                :: DC
     smoothing_kernel                  :: K
     smoothing_length                  :: ELTYPE
-<<<<<<< HEAD
-    number_density                    :: Int64
-    color                             :: Int64
-=======
     ideal_neighbor_count              :: Int
     color                             :: Int
->>>>>>> 3c80adf5
     sound_speed                       :: ELTYPE
     viscosity                         :: V
     nu_edac                           :: ELTYPE
@@ -80,11 +75,7 @@
                                                              ndims(smoothing_kernel)),
                                          source_terms=nothing, surface_tension=nothing,
                                          surface_normal_method=nothing, buffer_size=nothing,
-<<<<<<< HEAD
                                          reference_particle_spacing=0.0, color_value=1)
-=======
-                                         reference_particle_spacing=0.0, color_value=0)
->>>>>>> 3c80adf5
         buffer = isnothing(buffer_size) ? nothing :
                  SystemBuffer(nparticles(initial_condition), buffer_size)
 
@@ -114,20 +105,12 @@
             throw(ArgumentError("`reference_particle_spacing` must be set to a positive value when using `ColorfieldSurfaceNormal` or a surface tension model"))
         end
 
-<<<<<<< HEAD
-        number_density_ = 0
-        if reference_particle_spacing > 0.0
-            number_density_ = number_density(Val(NDIMS), reference_particle_spacing,
-                                             compact_support(smoothing_kernel,
-                                                             smoothing_length))
-=======
         ideal_neighbor_count_ = 0
         if reference_particle_spacing > 0.0
             ideal_neighbor_count_ = ideal_neighbor_count(Val(NDIMS),
                                                          reference_particle_spacing,
                                                          compact_support(smoothing_kernel,
                                                                          smoothing_length))
->>>>>>> 3c80adf5
         end
 
         pressure_acceleration = choose_pressure_acceleration_formulation(pressure_acceleration,
@@ -154,12 +137,8 @@
                                            smoothing_kernel, smoothing_length,
                                            number_density_,
                                            color_value, sound_speed, viscosity, nu_edac,
-<<<<<<< HEAD
                                            acceleration_,
                                            nothing, pressure_acceleration,
-=======
-                                           acceleration_, nothing, pressure_acceleration,
->>>>>>> 3c80adf5
                                            transport_velocity, source_terms,
                                            surface_tension, surface_normal_method, buffer,
                                            cache)
@@ -266,7 +245,6 @@
 function update_quantities!(system::EntropicallyDampedSPHSystem, v, u,
                             v_ode, u_ode, semi, t)
     compute_density!(system, u, u_ode, semi, system.density_calculator)
-<<<<<<< HEAD
 end
 
 function update_pressure!(system::EntropicallyDampedSPHSystem, v, u, v_ode, u_ode, semi, t)
@@ -282,9 +260,6 @@
     # Surface normal of neighbor and boundary needs to have been calculated already
     compute_curvature!(system, surface_tension, v, u, v_ode, u_ode, semi, t)
     compute_stress_tensors!(system, surface_tension, v, u, v_ode, u_ode, semi, t)
-=======
-    compute_surface_normal!(system, system.surface_tension, v, u, v_ode, u_ode, semi, t)
->>>>>>> 3c80adf5
     update_average_pressure!(system, system.transport_velocity, v_ode, u_ode, semi)
 end
 
