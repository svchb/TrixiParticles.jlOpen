@doc raw"""
    EntropicallyDampedSPHSystem(initial_condition, smoothing_kernel,
                                smoothing_length, sound_speed;
                                pressure_acceleration=inter_particle_averaged_pressure,
                                density_calculator=SummationDensity(),
                                alpha=0.5, viscosity=nothing,
                                acceleration=ntuple(_ -> 0.0, NDIMS), buffer_size=nothing,
                                source_terms=nothing)

System for particles of a fluid.
As opposed to the [weakly compressible SPH scheme](@ref wcsph), which uses an equation of state,
this scheme uses a pressure evolution equation to calculate the pressure.
See [Entropically Damped Artificial Compressibility for SPH](@ref edac) for more details on the method.

# Arguments
- `initial_condition`:  Initial condition representing the system's particles.
- `sound_speed`:        Speed of sound.
- `smoothing_kernel`:   Smoothing kernel to be used for this system.
                        See [Smoothing Kernels](@ref smoothing_kernel).
- `smoothing_length`:   Smoothing length to be used for this system.
                        See [Smoothing Kernels](@ref smoothing_kernel).

# Keyword Arguments
- `viscosity`:      Viscosity model for this system (default: no viscosity).
                    Recommended: [`ViscosityAdami`](@ref).
- `acceleration`:   Acceleration vector for the system. (default: zero vector)
- `pressure_acceleration`: Pressure acceleration formulation (default: inter-particle averaged pressure).
                        When set to `nothing`, the pressure acceleration formulation for the
                        corresponding [density calculator](@ref density_calculator) is chosen.
- `density_calculator`: [Density calculator](@ref density_calculator) (default: [`SummationDensity`](@ref))
- `buffer_size`:    Number of buffer particles.
                    This is needed when simulating with [`OpenBoundarySPHSystem`](@ref).
- `source_terms`:   Additional source terms for this system. Has to be either `nothing`
                    (by default), or a function of `(coords, velocity, density, pressure)`
                    (which are the quantities of a single particle), returning a `Tuple`
                    or `SVector` that is to be added to the acceleration of that particle.
                    See, for example, [`SourceTermDamping`](@ref).
                    Note that these source terms will not be used in the calculation of the
                    boundary pressure when using a boundary with
                    [`BoundaryModelDummyParticles`](@ref) and [`AdamiPressureExtrapolation`](@ref).
                    The keyword argument `acceleration` should be used instead for
                    gravity-like source terms.
"""
struct EntropicallyDampedSPHSystem{NDIMS, ELTYPE <: Real, IC, M, DC, K, V,
<<<<<<< HEAD
                                   PF, ST, SRFT, SRFN, C} <: FluidSystem{NDIMS, IC}
=======
                                   PF, ST, B, C} <: FluidSystem{NDIMS, IC}
>>>>>>> b3219cbe
    initial_condition                 :: IC
    mass                              :: M # Vector{ELTYPE}: [particle]
    density_calculator                :: DC
    smoothing_kernel                  :: K
    smoothing_length                  :: ELTYPE
    sound_speed                       :: ELTYPE
    viscosity                         :: V
    nu_edac                           :: ELTYPE
    acceleration                      :: SVector{NDIMS, ELTYPE}
    correction                        :: Nothing
    pressure_acceleration_formulation :: PF
    source_terms                      :: ST
<<<<<<< HEAD
    surface_tension                   :: SRFT
    surface_normal_method             :: SRFN
=======
    buffer                            :: B
>>>>>>> b3219cbe
    cache                             :: C

    function EntropicallyDampedSPHSystem(initial_condition, smoothing_kernel,
                                         smoothing_length, sound_speed;
                                         pressure_acceleration=inter_particle_averaged_pressure,
                                         density_calculator=SummationDensity(),
                                         alpha=0.5, viscosity=nothing,
                                         acceleration=ntuple(_ -> 0.0,
                                                             ndims(smoothing_kernel)),
<<<<<<< HEAD
                                         source_terms=nothing, surface_tension=nothing,
                                         surface_normal_method=nothing)
=======
                                         source_terms=nothing, buffer_size=nothing)
        buffer = isnothing(buffer_size) ? nothing :
                 SystemBuffer(nparticles(initial_condition), buffer_size)

        initial_condition = allocate_buffer(initial_condition, buffer)

>>>>>>> b3219cbe
        NDIMS = ndims(initial_condition)
        ELTYPE = eltype(initial_condition)

        mass = copy(initial_condition.mass)
        n_particles = length(initial_condition.mass)

        if ndims(smoothing_kernel) != NDIMS
            throw(ArgumentError("smoothing kernel dimensionality must be $NDIMS for a $(NDIMS)D problem"))
        end

        acceleration_ = SVector(acceleration...)
        if length(acceleration_) != NDIMS
            throw(ArgumentError("`acceleration` must be of length $NDIMS for a $(NDIMS)D problem"))
        end

        if surface_tension !== nothing && surface_normal_method === nothing
            surface_normal_method = AkinciSurfaceNormal(smoothing_kernel, smoothing_length)
        end

        pressure_acceleration = choose_pressure_acceleration_formulation(pressure_acceleration,
                                                                         density_calculator,
                                                                         NDIMS, ELTYPE,
                                                                         nothing)

        nu_edac = (alpha * smoothing_length * sound_speed) / 8

        cache = create_cache_density(initial_condition, density_calculator)
        cache = (;
                 create_cache_edac(surface_tension, ELTYPE, NDIMS, n_particles)...,
                 cache...)

        new{NDIMS, ELTYPE, typeof(initial_condition), typeof(mass),
            typeof(density_calculator), typeof(smoothing_kernel),
            typeof(viscosity), typeof(pressure_acceleration), typeof(source_terms),
<<<<<<< HEAD
            typeof(surface_tension), typeof(surface_normal_method),
            typeof(cache)}(initial_condition, mass, density_calculator, smoothing_kernel,
                           smoothing_length, sound_speed, viscosity, nu_edac, acceleration_,
                           nothing, pressure_acceleration, source_terms,
                           surface_tension, surface_normal_method, cache)
=======
            typeof(buffer),
            typeof(cache)}(initial_condition, mass, density_calculator, smoothing_kernel,
                           smoothing_length, sound_speed, viscosity, nu_edac,
                           acceleration_, nothing, pressure_acceleration, source_terms,
                           buffer, cache)
>>>>>>> b3219cbe
    end
end

function create_cache_edac(surface_tension_model, ELTYPE, NDIMS, nparticles)
    return (;)
end

function create_cache_edac(::SurfaceTensionAkinci, ELTYPE, NDIMS, nparticles)
    surface_normal = Array{ELTYPE, 2}(undef, NDIMS, nparticles)
    neighbor_count = Array{ELTYPE, 1}(undef, nparticles)
    return (; surface_normal, neighbor_count)
end

function Base.show(io::IO, system::EntropicallyDampedSPHSystem)
    @nospecialize system # reduce precompilation time

    print(io, "EntropicallyDampedSPHSystem{", ndims(system), "}(")
    print(io, system.density_calculator)
    print(io, ", ", system.viscosity)
    print(io, ", ", system.smoothing_kernel)
    print(io, ", ", system.acceleration)
    print(io, ", ", system.surface_tension)
    print(io, ", ", system.surface_normal_method)
    print(io, ") with ", nparticles(system), " particles")
end

function Base.show(io::IO, ::MIME"text/plain", system::EntropicallyDampedSPHSystem)
    @nospecialize system # reduce precompilation time

    if get(io, :compact, false)
        show(io, system)
    else
        summary_header(io, "EntropicallyDampedSPHSystem{$(ndims(system))}")
        if system.buffer isa SystemBuffer
            summary_line(io, "#particles", nparticles(system))
            summary_line(io, "#buffer_particles", system.buffer.buffer_size)
        else
            summary_line(io, "#particles", nparticles(system))
        end
        summary_line(io, "density calculator",
                     system.density_calculator |> typeof |> nameof)
        summary_line(io, "viscosity", system.viscosity |> typeof |> nameof)
        summary_line(io, "ν₍EDAC₎", "≈ $(round(system.nu_edac; digits=3))")
        summary_line(io, "smoothing kernel", system.smoothing_kernel |> typeof |> nameof)
        summary_line(io, "acceleration", system.acceleration)
        summary_line(io, "surface tension", system.surface_tension)
        summary_line(io, "surface normal method", system.surface_normal_method)
        summary_footer(io)
    end
end

@inline function v_nvariables(system::EntropicallyDampedSPHSystem)
    return v_nvariables(system, system.density_calculator)
end

@inline function v_nvariables(system::EntropicallyDampedSPHSystem, density_calculator)
    return ndims(system) + 1
end

@inline function v_nvariables(system::EntropicallyDampedSPHSystem, ::ContinuityDensity)
    return ndims(system) + 2
end

@inline function particle_density(v, ::ContinuityDensity,
                                  system::EntropicallyDampedSPHSystem, particle)
    return v[end - 1, particle]
end

@inline function particle_pressure(v, system::EntropicallyDampedSPHSystem, particle)
    return v[end, particle]
end

# WARNING!
# These functions are intended to be used internally to set the pressure
# of newly activated particles in a callback.
# DO NOT use outside a callback. OrdinaryDiffEq does not allow changing `v` and `u`
# outside of callbacks.
@inline function set_particle_pressure!(v, system::EntropicallyDampedSPHSystem, particle,
                                        pressure)
    v[end, particle] = pressure

    return v
end

@inline system_sound_speed(system::EntropicallyDampedSPHSystem) = system.sound_speed

function update_quantities!(system::EntropicallyDampedSPHSystem, v, u,
                            v_ode, u_ode, semi, t)
    compute_density!(system, u, u_ode, semi, system.density_calculator)
    compute_surface_normal!(system, system.surface_tension, v, u, v_ode, u_ode, semi, t)
end

function write_v0!(v0, system::EntropicallyDampedSPHSystem, density_calculator)
    for particle in eachparticle(system)
        v0[end, particle] = system.initial_condition.pressure[particle]
    end

    return v0
end

function write_v0!(v0, system::EntropicallyDampedSPHSystem, ::ContinuityDensity)
    for particle in eachparticle(system)
        v0[end - 1, particle] = system.initial_condition.density[particle]
        v0[end, particle] = system.initial_condition.pressure[particle]
    end

    return v0
end

function restart_with!(system::EntropicallyDampedSPHSystem, v, u)
    for particle in each_moving_particle(system)
        system.initial_condition.coordinates[:, particle] .= u[:, particle]
        system.initial_condition.velocity[:, particle] .= v[1:ndims(system), particle]
        system.initial_condition.pressure[particle] = v[end, particle]
    end
end<|MERGE_RESOLUTION|>--- conflicted
+++ resolved
@@ -42,11 +42,7 @@
                     gravity-like source terms.
 """
 struct EntropicallyDampedSPHSystem{NDIMS, ELTYPE <: Real, IC, M, DC, K, V,
-<<<<<<< HEAD
-                                   PF, ST, SRFT, SRFN, C} <: FluidSystem{NDIMS, IC}
-=======
-                                   PF, ST, B, C} <: FluidSystem{NDIMS, IC}
->>>>>>> b3219cbe
+                                   PF, ST, SRFT, SRFN, B, C} <: FluidSystem{NDIMS, IC}
     initial_condition                 :: IC
     mass                              :: M # Vector{ELTYPE}: [particle]
     density_calculator                :: DC
@@ -59,12 +55,9 @@
     correction                        :: Nothing
     pressure_acceleration_formulation :: PF
     source_terms                      :: ST
-<<<<<<< HEAD
     surface_tension                   :: SRFT
     surface_normal_method             :: SRFN
-=======
     buffer                            :: B
->>>>>>> b3219cbe
     cache                             :: C
 
     function EntropicallyDampedSPHSystem(initial_condition, smoothing_kernel,
@@ -74,17 +67,13 @@
                                          alpha=0.5, viscosity=nothing,
                                          acceleration=ntuple(_ -> 0.0,
                                                              ndims(smoothing_kernel)),
-<<<<<<< HEAD
                                          source_terms=nothing, surface_tension=nothing,
-                                         surface_normal_method=nothing)
-=======
-                                         source_terms=nothing, buffer_size=nothing)
+                                         surface_normal_method=nothing, buffer_size=nothing)
         buffer = isnothing(buffer_size) ? nothing :
                  SystemBuffer(nparticles(initial_condition), buffer_size)
 
         initial_condition = allocate_buffer(initial_condition, buffer)
 
->>>>>>> b3219cbe
         NDIMS = ndims(initial_condition)
         ELTYPE = eltype(initial_condition)
 
@@ -119,19 +108,13 @@
         new{NDIMS, ELTYPE, typeof(initial_condition), typeof(mass),
             typeof(density_calculator), typeof(smoothing_kernel),
             typeof(viscosity), typeof(pressure_acceleration), typeof(source_terms),
-<<<<<<< HEAD
             typeof(surface_tension), typeof(surface_normal_method),
-            typeof(cache)}(initial_condition, mass, density_calculator, smoothing_kernel,
-                           smoothing_length, sound_speed, viscosity, nu_edac, acceleration_,
-                           nothing, pressure_acceleration, source_terms,
-                           surface_tension, surface_normal_method, cache)
-=======
             typeof(buffer),
             typeof(cache)}(initial_condition, mass, density_calculator, smoothing_kernel,
                            smoothing_length, sound_speed, viscosity, nu_edac,
                            acceleration_, nothing, pressure_acceleration, source_terms,
+                           surface_tension, surface_normal_method,
                            buffer, cache)
->>>>>>> b3219cbe
     end
 end
 
