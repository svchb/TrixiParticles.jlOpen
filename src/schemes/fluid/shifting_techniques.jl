abstract type AbstractShiftingTechnique end

# No shifting for a system by default
@inline shifting_technique(system) = nothing

# WARNING: Be careful if defining this function for a specific system type.
# The version for a specific system type will override this generic version.
requires_update_callback(system) = requires_update_callback(shifting_technique(system))
requires_update_callback(::Nothing) = false
requires_update_callback(::AbstractShiftingTechnique) = false

# This is called from the `UpdateCallback`
particle_shifting_from_callback!(u_ode, shifting, system, v_ode, semi, integrator) = u_ode

create_cache_shifting(initial_condition, ::Nothing) = (;)

function create_cache_shifting(initial_condition, ::AbstractShiftingTechnique)
    delta_v = zeros(eltype(initial_condition), ndims(initial_condition),
                    nparticles(initial_condition))

    return (; delta_v)
end

# `δv` is the correction to the particle velocity due to the shifting.
# Particles are advected with the velocity `v + δv`.
@propagate_inbounds function delta_v(system, particle)
    return delta_v(system, shifting_technique(system), particle)
end

# Zero when no shifting is used
@inline function delta_v(system, shifting, particle)
    return zero(SVector{ndims(system), eltype(system)})
end

@propagate_inbounds function delta_v(system, ::AbstractShiftingTechnique, particle)
    return extract_svector(system.cache.delta_v, system, particle)
end

function update_shifting!(system, shifting, v, u, v_ode, u_ode, semi)
    return system
end

# Additional term in the momentum equation due to the shifting technique
@inline function dv_shifting(shifting, system, neighbor_system,
                             v_system, v_neighbor_system, particle, neighbor,
                             m_a, m_b, rho_a, rho_b, pos_diff, distance,
                             grad_kernel, correction)
    return zero(grad_kernel)
end

# Additional term(s) in the continuity equation due to the shifting technique
@inline function continuity_equation_shifting_term(shifting, particle_system,
                                                   neighbor_system,
                                                   particle, neighbor, rho_a, rho_b)
    return zero(SVector{ndims(particle_system), eltype(particle_system)})
end

@doc raw"""
    ParticleShiftingTechnique(; integrate_shifting_velocity=true,
                              update_everystage=false,
                              modify_continuity_equation=true,
                              second_continuity_equation_term=ContinuityEquationTermSun2019(),
                              momentum_equation_term=MomentumEquationTermSun2019(),
                              v_max_factor=1, sound_speed_factor=0)

Particle Shifting Technique by [Sun et al. (2017)](@cite Sun2017)
and [Sun et al. (2019)](@cite Sun2019).
The keyword arguments allow to choose between the original methods from the two papers
and variants in between.

The default values of the keyword arguments provide the version of shifting
that we recommend based on our experiments.
The default values are subject to change in future releases.

See [Particle Shifting Technique](@ref shifting) for more information on the method.

We provide the following convenience constructors for common variants of the method:
- [`ParticleShiftingTechniqueSun2017()`](@ref):
    Particle Shifting Technique by [Sun et al. (2017)](@cite Sun2017).
    Shifting is applied as a position correction in a callback after each time step.
    No additional terms are added to the momentum or continuity equations.
- [`ConsistentShiftingSun2019()`](@ref):
    Consistent Particle Shifting Technique by [Sun et al. (2019)](@cite Sun2019).
    Shifting is applied with a shifting velocity in each stage of the time integration.
    Additional terms are added to the momentum and continuity equations, most importantly
    to guarantee conservation of volume in closed systems, which is not the case for the
    original method by [Sun et al. (2017)](@cite Sun2017).

# Keywords
- `integrate_shifting_velocity`: If `true`, the shifting is applied in each stage of the
                                time integration method as a shifting velocity that is
                                added to the physical velocity in the time integration.
                                If `false`, the shifting is applied as a position correction
                                in a callback after each time step.
- `update_everystage`:          If `true`, the shifting velocity is updated in every stage
                                of a multi-stage time integration method.
                                This requires `integrate_shifting_velocity=true`.
                                If `false`, the shifting velocity is only updated once
                                per time step in a callback, and the same shifting velocity
                                is used for all stages.
                                `update_everystage=false` reduces the computational cost,
                                but may reduce the stability of the scheme and require
                                a smaller time step.
- `modify_continuity_equation`: If `true`, the continuity equation is modified to be based
                                on the transport velocity instead of the physical velocity.
                                This guarantees conservation of volume in closed systems,
                                but is unstable at solid wall boundaries, according to our
                                experiments.
                                This requires `integrate_shifting_velocity=true`.
- `second_continuity_equation_term`: Additional term to be added to the
                                continuity equation to solve the stability problems with
                                the modified continuity equation at solid wall boundaries.
                                This requires `modify_continuity_equation=true`.
                                See [`ContinuityEquationTermSun2019`](@ref).
- `momentum_equation_term`:     Additional term to be added to the momentum equation
                                to account for the shifting velocity.
                                This requires `integrate_shifting_velocity=true`.
                                See [`MomentumEquationTermSun2019`](@ref).
- `v_max_factor`:               Factor to scale the expected maximum velocity used in the
                                shifting velocity. The maximum expected velocity is computed as
                                `v_max_factor * max(|v|)`, where `v` is the physical velocity.
                                As opposed to `sound_speed_factor`, the computed expected
                                maximum velocity depends on the current flow field
                                and can change over time.
                                Only one of `v_max_factor` and `sound_speed_factor`
                                can be non-zero.
- `sound_speed_factor`:         Factor to compute the maximum expected velocity used in the
                                shifting velocity from the speed of sound.
                                The maximum expected velocity is computed as
                                `sound_speed_factor * c`, where `c` is the speed of sound.
                                Only one of `v_max_factor` and `sound_speed_factor`
                                can be non-zero.

!!! warning
    The Particle Shifting Technique needs to be disabled close to the free surface
    and therefore requires a free surface detection method. This is not yet implemented.
    **This technique cannot be used in a free surface simulation.**
"""
struct ParticleShiftingTechnique{integrate_shifting_velocity,
                                 update_everystage,
                                 modify_continuity_equation,
                                 compute_v_max,
                                 ELTYPE, S, M} <: AbstractShiftingTechnique
    v_factor                        :: ELTYPE
    second_continuity_equation_term :: S
    momentum_equation_term          :: M

    function ParticleShiftingTechnique(; integrate_shifting_velocity=true,
                                       update_everystage=false,
                                       modify_continuity_equation=true,
                                       second_continuity_equation_term=ContinuityEquationTermSun2019(),
                                       momentum_equation_term=MomentumEquationTermSun2019(),
                                       v_max_factor=1, sound_speed_factor=0)
        if !integrate_shifting_velocity && update_everystage
            throw(ArgumentError("ParticleShiftingTechnique: " *
                                "integrate_shifting_velocity=false requires " *
                                "update_everystage=false"))
        end

        if !integrate_shifting_velocity && modify_continuity_equation
            throw(ArgumentError("ParticleShiftingTechnique: " *
                                "modify_continuity_equation=true requires " *
                                "integrate_shifting_velocity=true"))
        end

        if !modify_continuity_equation && !isnothing(second_continuity_equation_term)
            throw(ArgumentError("ParticleShiftingTechnique: " *
                                "a second_continuity_equation_term requires " *
                                "modify_continuity_equation=true"))
        end

        if !integrate_shifting_velocity && !isnothing(momentum_equation_term)
            throw(ArgumentError("ParticleShiftingTechnique: " *
                                "a momentum_equation_term requires " *
                                "integrate_shifting_velocity=true"))
        end

        if v_max_factor > 0 && sound_speed_factor > 0
            throw(ArgumentError("ParticleShiftingTechnique: " *
                                "Only one of v_max_factor and sound_speed_factor " *
                                "can be non-zero"))
        end

        if v_max_factor <= 0 && sound_speed_factor <= 0
            throw(ArgumentError("ParticleShiftingTechnique: " *
                                "One of v_max_factor and sound_speed_factor " *
                                "must be positive"))
        end

        v_factor = max(v_max_factor, sound_speed_factor)
        compute_v_max = v_max_factor > 0

        new{integrate_shifting_velocity,
            update_everystage,
            modify_continuity_equation,
            compute_v_max, typeof(v_factor),
            typeof(second_continuity_equation_term),
            typeof(momentum_equation_term)}(v_factor,
                                            second_continuity_equation_term,
                                            momentum_equation_term)
    end
end

"""
    ParticleShiftingTechniqueSun2017(; kwargs...)

Particle Shifting Technique by [Sun et al. (2017)](@cite Sun2017).
Following the original paper, the callback is applied in every time step and not
in every stage of a multi-stage time integration method to reduce the computational cost.

This is a convenience constructor for:
```jldoctest; output = false
ParticleShiftingTechnique(integrate_shifting_velocity=false,
                          update_everystage=false,
                          modify_continuity_equation=false,
                          second_continuity_equation_term=nothing,
                          momentum_equation_term=nothing,
                          v_max_factor=1, sound_speed_factor=0)

# output
ParticleShiftingTechnique{false, false, false, true, Int64, Nothing, Nothing}(1, nothing, nothing)
```

See [ParticleShiftingTechnique](@ref ParticleShiftingTechnique) for all available options.

# Keywords
- `kwargs...`: All keywords are passed to the main constructor.

# Examples
```jldoctest; output = false
shifting_technique = ParticleShiftingTechniqueSun2017()

# output
ParticleShiftingTechnique{false, false, false, true, Int64, Nothing, Nothing}(1, nothing, nothing)
```

!!! warning
    The Particle Shifting Technique needs to be disabled close to the free surface
    and therefore requires a free surface detection method. This is not yet implemented.
    **This technique cannot be used in a free surface simulation.**
"""
function ParticleShiftingTechniqueSun2017(; kwargs...)
    return ParticleShiftingTechnique(; integrate_shifting_velocity=false,
                                     update_everystage=false,
                                     modify_continuity_equation=false,
                                     second_continuity_equation_term=nothing,
                                     momentum_equation_term=nothing,
                                     v_max_factor=1, sound_speed_factor=0,
                                     kwargs...)
end

"""
    ConsistentShiftingSun2019(; sound_speed_factor=0.1, kwargs...)

Consistent Particle Shifting Technique by [Sun et al. (2019)](@cite Sun2019).

This is a convenience constructor for:
```jldoctest; output = false
ParticleShiftingTechnique(integrate_shifting_velocity=true,
                          update_everystage=true,
                          modify_continuity_equation=true,
                          second_continuity_equation_term=ContinuityEquationTermSun2019(),
                          momentum_equation_term=MomentumEquationTermSun2019(),
                          v_max_factor=0, sound_speed_factor=0.1)

# output
ParticleShiftingTechnique{true, true, true, false, Float64, ContinuityEquationTermSun2019, MomentumEquationTermSun2019}(0.1, ContinuityEquationTermSun2019(), MomentumEquationTermSun2019())
```

See [ParticleShiftingTechnique](@ref ParticleShiftingTechnique) for all available options.

# Keywords
- `sound_speed_factor`: Factor to compute the maximum expected velocity used in the
                        shifting velocity from the speed of sound.
                        The maximum expected velocity is computed as
                        `sound_speed_factor * c`, where `c` is the speed of sound.
                        Since the speed of sound is usually chosen as 10 times the maximum
                        expected velocity in weakly compressible SPH, a value of 0.1
                        corresponds to the maximum expected velocity.
- `kwargs...`: All keywords are passed to the main constructor.

# Examples
```jldoctest; output = false
shifting_technique = ConsistentShiftingSun2019()

# output
ParticleShiftingTechnique{true, true, true, false, Float64, ContinuityEquationTermSun2019, MomentumEquationTermSun2019}(0.1, ContinuityEquationTermSun2019(), MomentumEquationTermSun2019())
```

!!! warning
    The Particle Shifting Technique needs to be disabled close to the free surface
    and therefore requires a free surface detection method. This is not yet implemented.
    **This technique cannot be used in a free surface simulation.**
"""
function ConsistentShiftingSun2019(; kwargs...)
    return ParticleShiftingTechnique(; integrate_shifting_velocity=true,
                                     update_everystage=true,
                                     modify_continuity_equation=true,
                                     second_continuity_equation_term=ContinuityEquationTermSun2019(),
                                     momentum_equation_term=MomentumEquationTermSun2019(),
                                     v_max_factor=0, sound_speed_factor=0.1,
                                     kwargs...)
end

# `ParticleShiftingTechnique{<:Any, false}` means `update_everystage=false`,
# so the `UpdateCallback` is required to update the shifting velocity.
requires_update_callback(::ParticleShiftingTechnique{<:Any, false}) = true

# `ParticleShiftingTechnique{false}` means `integrate_shifting_velocity=false`.
# Zero if PST is applied in a callback as a position correction
# and not with a shifting velocity in the time integration stages
# (which would be `integrate_shifting_velocity=false`).
@inline function delta_v(system, ::ParticleShiftingTechnique{false}, particle)
    return zero(SVector{ndims(system), eltype(system)})
end

"""
    MomentumEquationTermSun2019()

A term by [Sun et al. (2019)](@cite Sun2019) to be added to the momentum equation.

See [`ParticleShiftingTechnique`](@ref).
"""
struct MomentumEquationTermSun2019 end

# Additional term in the momentum equation due to the shifting technique
@propagate_inbounds function dv_shifting(shifting::ParticleShiftingTechnique, system,
                                         neighbor_system,
                                         v_system, v_neighbor_system, particle, neighbor,
                                         m_a, m_b, rho_a, rho_b, pos_diff, distance,
                                         grad_kernel, correction)
    return dv_shifting(shifting.momentum_equation_term, system, neighbor_system,
                       v_system, v_neighbor_system, particle, neighbor,
                       m_a, m_b, rho_a, rho_b, pos_diff, distance,
                       grad_kernel, correction)
end

@propagate_inbounds function dv_shifting(::MomentumEquationTermSun2019,
                                         system, neighbor_system,
                                         v_system, v_neighbor_system,
                                         particle, neighbor, m_a, m_b, rho_a, rho_b,
                                         pos_diff, distance, grad_kernel, correction)
    delta_v_a = delta_v(system, particle)
    delta_v_b = delta_v(neighbor_system, neighbor)

    v_a = current_velocity(v_system, system, particle)
    v_b = current_velocity(v_neighbor_system, neighbor_system, neighbor)

    tensor_product = v_a * delta_v_a' + v_b * delta_v_b'
    return m_b / rho_b *
           (tensor_product * grad_kernel + v_a * dot(delta_v_a - delta_v_b, grad_kernel))
end

# `ParticleShiftingTechnique{<:Any, <:Any, true}` means `modify_continuity_equation=true`
@propagate_inbounds function continuity_equation_shifting_term(shifting::ParticleShiftingTechnique{<:Any,
                                                                                                   <:Any,
                                                                                                   true},
                                                               system, neighbor_system,
                                                               particle, neighbor,
                                                               rho_a, rho_b)
    delta_v_a = delta_v(system, particle)
    delta_v_b = delta_v(neighbor_system, neighbor)
    delta_v_diff = delta_v_a - delta_v_b

    second_term = second_continuity_equation_term(shifting.second_continuity_equation_term,
                                                  delta_v_a, delta_v_b, rho_a, rho_b)
    return delta_v_diff + second_term
end

"""
    ContinuityEquationTermSun2019()

A second term by [Sun et al. (2019)](@cite Sun2019) to be added to the continuity equation
to solve the stability problems with the modified continuity equation at solid wall boundaries.

See [`ParticleShiftingTechnique`](@ref).
"""
struct ContinuityEquationTermSun2019 end

@propagate_inbounds function second_continuity_equation_term(::ContinuityEquationTermSun2019,
                                                             delta_v_a, delta_v_b,
                                                             rho_a, rho_b)
    return delta_v_a + rho_b / rho_a * delta_v_b
end

@inline function second_continuity_equation_term(second_continuity_equation_term,
                                                 delta_v_a, delta_v_b, rho_a, rho_b)
    return zero(delta_v_a)
end

# `ParticleShiftingTechnique{<:Any, true}` means `update_everystage=true`
function update_shifting!(system, shifting::ParticleShiftingTechnique{<:Any, true},
                          v, u, v_ode, u_ode, semi)
    @trixi_timeit timer() "update shifting" begin
        update_shifting_inner!(system, shifting, v, u, v_ode, u_ode, semi)
    end
end

# `ParticleShiftingTechnique{<:Any, false}` means `update_everystage=false`
function update_shifting_from_callback!(system,
                                        shifting::ParticleShiftingTechnique{<:Any, false},
                                        v_ode, u_ode, semi)
    v = wrap_v(v_ode, system, semi)
    u = wrap_u(u_ode, system, semi)

    update_shifting_inner!(system, shifting, v, u, v_ode, u_ode, semi)
end

# `ParticleShiftingTechnique{<:Any, <:Any, <:Any, true}`
# means `compute_v_max=true`
function v_max(shifting::ParticleShiftingTechnique{<:Any, <:Any, <:Any, true},
               v, system)
    # This has similar performance as `maximum(..., eachparticle(system))`,
    # but is GPU-compatible.
    v_max2 = maximum(x -> dot(x, x),
                     reinterpret(reshape, SVector{ndims(system), eltype(v)},
                                 current_velocity(v, system)))
    v_max = sqrt(v_max2)

    return shifting.v_factor * v_max
end

# `ParticleShiftingTechnique{<:Any, <:Any, <:Any, false}`
# means `compute_v_max=false`
function v_max(shifting::ParticleShiftingTechnique{<:Any, <:Any, <:Any, false},
               v, system)
    sound_speed = system_sound_speed(system)

    return shifting.v_factor * sound_speed
end

function update_shifting_inner!(system, shifting::ParticleShiftingTechnique,
                                v, u, v_ode, u_ode, semi)
    (; cache) = system
    (; delta_v) = cache

    set_zero!(delta_v)

    v_max_ = v_max(shifting, v, system)

    # TODO this needs to be adapted to multi-resolution.
    # Section 3.2 explains what else needs to be changed.
    dx = particle_spacing(system, 1)
    Wdx = smoothing_kernel(system, dx, 1)
    h = smoothing_length(system, 1)

    foreach_system(semi) do neighbor_system
        u_neighbor = wrap_u(u_ode, neighbor_system, semi)
        v_neighbor = wrap_v(v_ode, neighbor_system, semi)

        system_coords = current_coordinates(u, system)
        neighbor_coords = current_coordinates(u_neighbor, neighbor_system)

        foreach_point_neighbor(system, neighbor_system, system_coords, neighbor_coords,
                               semi;
                               points=each_integrated_particle(system)) do particle,
                                                                           neighbor,
                                                                           pos_diff,
                                                                           distance
            m_b = hydrodynamic_mass(neighbor_system, neighbor)
            rho_a = current_density(v, system, particle)
            rho_b = current_density(v_neighbor, neighbor_system, neighbor)

            kernel = smoothing_kernel(system, distance, particle)
            grad_kernel = smoothing_kernel_grad(system, pos_diff, distance, particle)

            # According to p. 29 below Eq. 9
            R = 2 // 10
            n = 4

            # Eq. 7 in Sun et al. (2017).
            # According to the paper, CFL * Ma can be rewritten as Δt * v_max / h
            # (see p. 29, right above Eq. 9), but this does not yield the same amount
            # of shifting when scaling h.
            # When setting CFL * Ma = Δt * v_max / (2 * Δx), PST works as expected
            # for both small and large smoothing length factors.
            # We need to scale
            # - quadratically with the smoothing length,
            # - linearly with the particle spacing,
            # - linearly with the time step.
            # See https://github.com/trixi-framework/TrixiParticles.jl/pull/834.
            delta_v_ = -v_max_ * (2 * h)^2 / (2 * dx) * (1 + R * (kernel / Wdx)^n) *
                       m_b / (rho_a + rho_b) * grad_kernel

            # Write into the buffer
            for i in eachindex(delta_v_)
                @inbounds delta_v[i, particle] += delta_v_[i]
            end
        end
    end

    modify_shifting_at_free_surfaces!(system, u, semi)

    return system
end

# `ParticleShiftingTechnique{<:Any, false}` means `update_everystage=false`.
# Only update shifting from callback if `update_everystage=false`.
# Only apply shifting from callback if PST is to be applied in a callback
# (`integrate_shifting_velocity=false`), but this also requires `update_everystage=false`.
function particle_shifting_from_callback!(u_ode,
                                          shifting::ParticleShiftingTechnique{<:Any, false},
                                          system, v_ode, semi, integrator)
<<<<<<< HEAD
    @trixi_timeit timer() "update particle shifting" begin
        # Update the shifting velocity
        update_shifting_from_callback!(system, shifting, v_ode, u_ode, semi)
    end
=======
    # Update the shifting velocity
    update_shifting_from_callback!(system, shifting, v_ode, u_ode, semi)
>>>>>>> 9c9eb379

    @trixi_timeit timer() "apply particle shifting" begin
        # Update the particle positions with the shifting velocity
        apply_particle_shifting!(u_ode, shifting, system, semi, integrator.dt)
    end

    # Tell OrdinaryDiffEq that `integrator.u` has been modified
    u_modified!(integrator, true)

    return u_ode
end

# `ParticleShiftingTechnique{false}` means `integrate_shifting_velocity=false`.
# Only apply shifting from callback if PST is to be applied in a callback
# and not with a shifting velocity in the time integration stages
# (which would be `integrate_shifting_velocity=false`).
function apply_particle_shifting!(u_ode, ::ParticleShiftingTechnique{false},
                                  system, semi, dt)
    (; cache) = system
    (; delta_v) = cache

    u = wrap_u(u_ode, system, semi)

    # Add δr from the cache to the current coordinates
    @threaded semi for particle in eachparticle(system)
        for i in axes(delta_v, 1)
            @inbounds u[i, particle] += dt * delta_v[i, particle]
        end
    end

    return u
end

function apply_particle_shifting!(u_ode, ::ParticleShiftingTechnique{true},
                                  system, semi, dt)
    return u_ode
end

"""
    TransportVelocityAdami(; background_pressure::Real, modify_continuity_equation=false)

Transport Velocity Formulation (TVF) by [Adami et al. (2013)](@cite Adami2013)
to suppress pairing and tensile instability.
See [TVF](@ref transport_velocity_formulation) for more details of the method.

# Keywords
- `background_pressure`: Background pressure. Suggested is a background pressure which is
                         on the order of the reference pressure.
- `modify_continuity_equation`: If `true`, the continuity equation is modified to be based
                                on the transport velocity instead of the physical velocity.
                                This guarantees conservation of volume in closed systems,
                                but is unstable at solid wall boundaries, according to our
                                experiments.

!!! warning
    The Transport Velocity Formulation needs to be disabled close to the free surface
    and therefore requires a free surface detection method. This is not yet implemented.
    **This technique cannot be used in a free surface simulation.**
"""
struct TransportVelocityAdami{modify_continuity_equation, T <: Real} <:
       AbstractShiftingTechnique
    background_pressure::T

    function TransportVelocityAdami(; background_pressure, modify_continuity_equation=false)
        new{modify_continuity_equation, typeof(background_pressure)}(background_pressure)
    end
end

@propagate_inbounds function dv_shifting(::TransportVelocityAdami, system, neighbor_system,
                                         v_system, v_neighbor_system, particle, neighbor,
                                         m_a, m_b, rho_a, rho_b, pos_diff, distance,
                                         grad_kernel, correction)
    v_a = current_velocity(v_system, system, particle)
    delta_v_a = delta_v(system, particle)

    v_b = current_velocity(v_neighbor_system, neighbor_system, neighbor)
    delta_v_b = delta_v(neighbor_system, neighbor)

    A_a = rho_a * v_a * delta_v_a'
    A_b = rho_b * v_b * delta_v_b'

    # The following term depends on the pressure acceleration formulation.
    # See the large comment below. In the original paper (Adami et al., 2013), this is
    #   (V_a^2 + V_b^2) / m_a * ((A_a + A_b) / 2) * ∇W_ab.
    # With the most common pressure acceleration formulation, this is
    #   m_b * (A_a + A_b) / (ρ_a * ρ_b) * ∇W_ab.
    # In order to obtain this, we pass `p_a = A_a` and `p_b = A_b` to the
    # `pressure_acceleration` function.
    return pressure_acceleration(system, neighbor_system, particle, neighbor,
                                 m_a, m_b, A_a, A_b, rho_a, rho_b, pos_diff,
                                 distance, grad_kernel, correction)
end

# The function above misuses the pressure acceleration function by passing a Matrix as `p_a`.
# This doesn't work with `tensile_instability_control`, so we disable TIC in this case.
@inline function tensile_instability_control(m_a, m_b, rho_a, rho_b, p_a::SMatrix, p_b, W_a)
    return pressure_acceleration_continuity_density(m_a, m_b, rho_a, rho_b, p_a, p_b, W_a)
end

@propagate_inbounds function continuity_equation_shifting_term(::TransportVelocityAdami{true},
                                                               particle_system,
                                                               neighbor_system,
                                                               particle, neighbor,
                                                               rho_a, rho_b)
    delta_v_diff = delta_v(particle_system, particle) -
                   delta_v(neighbor_system, neighbor)

    return delta_v_diff
end

function update_shifting!(system, shifting::TransportVelocityAdami, v, u, v_ode,
                          u_ode, semi)
    (; delta_v) = system.cache
    (; background_pressure) = shifting

    sound_speed = system_sound_speed(system)

    set_zero!(delta_v)

    foreach_system(semi) do neighbor_system
        v_neighbor = wrap_v(v_ode, neighbor_system, semi)
        u_neighbor = wrap_u(u_ode, neighbor_system, semi)

        system_coords = current_coordinates(u, system)
        neighbor_coords = current_coordinates(u_neighbor, neighbor_system)

        foreach_point_neighbor(system, neighbor_system, system_coords, neighbor_coords,
                               semi;
                               points=each_integrated_particle(system)) do particle,
                                                                           neighbor,
                                                                           pos_diff,
                                                                           distance
            m_a = @inbounds hydrodynamic_mass(system, particle)
            m_b = @inbounds hydrodynamic_mass(neighbor_system, neighbor)

            rho_a = @inbounds current_density(v, system, particle)
            rho_b = @inbounds current_density(v_neighbor, neighbor_system, neighbor)

            h = smoothing_length(system, particle)

            grad_kernel = smoothing_kernel_grad(system, pos_diff, distance, particle)

            # In the original paper (Adami et al., 2013), the transport velocity is applied
            # as follows:
            #   v_{1/2} = v_0 + Δt/2 * a,
            # where a is the regular SPH acceleration term (pressure, viscosity, etc.).
            #   r_1 = r_0 + Δt * (v_{1/2},
            # where ̃v_{1/2} = v_{1/2} + Δt/2 * p_0 / m_a * \sum_b[ (V_a^2 + V_b^2) * ∇W_ab ]
            # is the transport velocity.
            # We call δv_{1/2} = ̃v_{1/2} - v_{1/2} the shifting velocity.
            # We will call δv_{1/2} the shifting velocity, which is given by
            #   δv = -Δt/2 * p_0 / m_a * \sum_b[ (V_a^2 + V_b^2) * ∇W_ab ],
            # where p_0 is the background pressure, V_a = m_a / ρ_a, V_b = m_b / ρ_b.
            # This term depends on the pressure acceleration formulation.
            # In Zhang et al. (2017), the pressure acceleration term
            #   m_b * (p_a / ρ_a^2 + p_b / ρ_b^2) * ∇W_ab
            # is used. They consequently changed the shifting velocity to
            #   δv = -Δt/2 * p_0 * \sum_b[ m_b * (1 / ρ_a^2 + 1 / ρ_b^2) * ∇W_ab ].
            # We therefore use the function `pressure_acceleration` to compute the
            # shifting velocity according to the used pressure acceleration formulation.
            # In most cases, this will be
            #   δv = -Δt/2 * p_0 * \sum_b[ m_b * (1 + 1) / (ρ_a * ρ_b) * ∇W_ab ].
            #
            # In these papers, the shifting velocity is scaled by the time step Δt.
            # We generally want the spatial discretization to be independent of the time step.
            # Scaling the shifting velocity by the time step would lead to less shifting
            # when very small time steps are used for testing/debugging purposes.
            # This is especially problematic in TrixiParticles.jl, as the time step can vary
            # significantly between different time integration methods (low vs high order).
            # In order to eliminate the time step from the shifting velocity, we apply the
            # CFL condition used in Adami et al. (2013):
            #   Δt <= 0.25 * h / c,
            # where h is the smoothing length and c is the sound speed.
            # Applying this equation as equality yields the shifting velocity
            #   δv = -p_0 / 8 * h / c * \sum_b[ m_b * (1 + 1) / (ρ_a * ρ_b) * ∇W_ab ].
            # The last part is achieved by passing `p_a = 1` and `p_b = 1` to the
            # `pressure_acceleration` function.
            delta_v_ = background_pressure / 8 * h / sound_speed *
                       pressure_acceleration(system, neighbor_system, particle, neighbor,
                                             m_a, m_b, 1, 1, rho_a, rho_b, pos_diff,
                                             distance, grad_kernel,
                                             system_correction(system))

            # Write into the buffer
            for i in eachindex(delta_v_)
                @inbounds delta_v[i, particle] += delta_v_[i]
            end
        end
    end

    modify_shifting_at_free_surfaces!(system, u, semi)

    return system
end

# TODO: Implement free surface detection to disable shifting close to free surfaces
@inline modify_shifting_at_free_surfaces!(system, u, semi) = system<|MERGE_RESOLUTION|>--- conflicted
+++ resolved
@@ -501,15 +501,8 @@
 function particle_shifting_from_callback!(u_ode,
                                           shifting::ParticleShiftingTechnique{<:Any, false},
                                           system, v_ode, semi, integrator)
-<<<<<<< HEAD
-    @trixi_timeit timer() "update particle shifting" begin
-        # Update the shifting velocity
-        update_shifting_from_callback!(system, shifting, v_ode, u_ode, semi)
-    end
-=======
     # Update the shifting velocity
     update_shifting_from_callback!(system, shifting, v_ode, u_ode, semi)
->>>>>>> 9c9eb379
 
     @trixi_timeit timer() "apply particle shifting" begin
         # Update the particle positions with the shifting velocity
