--- conflicted
+++ resolved
@@ -54,11 +54,8 @@
     state_equation                    :: SE
     smoothing_kernel                  :: K
     smoothing_length                  :: ELTYPE
-<<<<<<< HEAD
     ideal_neighbor_count              :: Int
     color                             :: Int
-=======
->>>>>>> 1832335a
     acceleration                      :: SVector{NDIMS, ELTYPE}
     viscosity                         :: V
     density_diffusion                 :: DD
@@ -121,6 +118,12 @@
     end
 
 
+    ideal_neighbor_count_ = 0
+    if reference_particle_spacing > 0.0
+        ideal_neighbor_count_ = ideal_neighbor_count(Val(NDIMS), reference_particle_spacing,
+                                                     compact_support(smoothing_kernel,
+                                                                     smoothing_length))
+    end
 
     pressure_acceleration = choose_pressure_acceleration_formulation(pressure_acceleration,
                                                                      density_calculator,
@@ -141,10 +144,7 @@
     return WeaklyCompressibleSPHSystem(initial_condition, mass, pressure,
                                        density_calculator, state_equation,
                                        smoothing_kernel, smoothing_length,
-<<<<<<< HEAD
                                        ideal_neighbor_count_, color_value,
-=======
->>>>>>> 1832335a
                                        acceleration_, viscosity,
                                        density_diffusion, correction,
                                        pressure_acceleration, nothing,
