--- conflicted
+++ resolved
@@ -87,11 +87,7 @@
                                                          ndims(smoothing_kernel)),
                                      correction=nothing, source_terms=nothing,
                                      surface_tension=nothing, surface_normal_method=nothing,
-<<<<<<< HEAD
-                                     reference_particle_spacing=0.0, color_value=1)
-=======
-                                     reference_particle_spacing=0)
->>>>>>> 8ab9e4dc
+                                     reference_particle_spacing=0, color_value=1)
     buffer = isnothing(buffer_size) ? nothing :
              SystemBuffer(nparticles(initial_condition), buffer_size)
 
