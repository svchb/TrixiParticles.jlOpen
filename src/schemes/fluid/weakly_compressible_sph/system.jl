--- conflicted
+++ resolved
@@ -237,12 +237,9 @@
 end
 
 @inline system_sound_speed(system::WeaklyCompressibleSPHSystem) = sound_speed(system.state_equation)
-<<<<<<< HEAD
-=======
 @inline system_sound_speed(system::WeaklyCompressibleSPHSystem, pressure, density) = sound_speed(system.state_equation,
                                                                                                  pressure,
                                                                                                  density)
->>>>>>> e94218c5
 
 function update_quantities!(system::WeaklyCompressibleSPHSystem, v, u,
                             v_ode, u_ode, semi, t)
