--- conflicted
+++ resolved
@@ -45,12 +45,8 @@
 
 """
 struct WeaklyCompressibleSPHSystem{NDIMS, ELTYPE <: Real, IC, MA, P, DC, SE, K,
-<<<<<<< HEAD
-                                   V, DD, COR, PF, ST, SRFT, SRFN, C} <:
+                                   V, DD, COR, PF, ST, B, SRFT, SRFN, C} <:
        FluidSystem{NDIMS, IC}
-=======
-                                   V, DD, COR, PF, ST, B, SRFT, C} <: FluidSystem{NDIMS, IC}
->>>>>>> b3219cbe
     initial_condition                 :: IC
     mass                              :: MA     # Array{ELTYPE, 1}
     pressure                          :: P      # Array{ELTYPE, 1}
@@ -65,11 +61,8 @@
     pressure_acceleration_formulation :: PF
     source_terms                      :: ST
     surface_tension                   :: SRFT
-<<<<<<< HEAD
     surface_normal_method             :: SRFN
-=======
     buffer                            :: B
->>>>>>> b3219cbe
     cache                             :: C
 end
 
@@ -84,16 +77,12 @@
                                      acceleration=ntuple(_ -> 0.0,
                                                          ndims(smoothing_kernel)),
                                      correction=nothing, source_terms=nothing,
-<<<<<<< HEAD
                                      surface_tension=nothing, surface_normal_method=nothing)
-=======
-                                     surface_tension=nothing)
     buffer = isnothing(buffer_size) ? nothing :
              SystemBuffer(nparticles(initial_condition), buffer_size)
 
     initial_condition = allocate_buffer(initial_condition, buffer)
 
->>>>>>> b3219cbe
     NDIMS = ndims(initial_condition)
     ELTYPE = eltype(initial_condition)
     n_particles = nparticles(initial_condition)
@@ -135,18 +124,11 @@
 
     return WeaklyCompressibleSPHSystem(initial_condition, mass, pressure,
                                        density_calculator, state_equation,
-<<<<<<< HEAD
-                                       smoothing_kernel, smoothing_length, acceleration_,
-                                       viscosity, density_diffusion, correction,
-                                       pressure_acceleration, source_terms, surface_tension,
-                                       surface_normal_method, cache)
-=======
                                        smoothing_kernel, smoothing_length,
                                        acceleration_, viscosity,
                                        density_diffusion, correction,
                                        pressure_acceleration,
-                                       source_terms, surface_tension, buffer, cache)
->>>>>>> b3219cbe
+                                       source_terms, surface_tension, surface_normal_method, buffer, cache)
 end
 
 create_cache_wcsph(correction, density, NDIMS, nparticles) = (;)
