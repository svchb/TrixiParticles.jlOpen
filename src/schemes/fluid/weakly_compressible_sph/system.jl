--- conflicted
+++ resolved
@@ -26,11 +26,7 @@
   In: Journal of Computational Physics 110 (1994), pages 399-406.
   [doi: 10.1006/jcph.1994.1034](https://doi.org/10.1006/jcph.1994.1034)
 """
-<<<<<<< HEAD
-struct WeaklyCompressibleSPHSystem{NDIMS, ELTYPE <: Real, DC, SE, K, V, COR, SRFT, C} <:
-=======
-struct WeaklyCompressibleSPHSystem{NDIMS, ELTYPE <: Real, DC, SE, K, V, DD, COR, C} <:
->>>>>>> bcc33d70
+struct WeaklyCompressibleSPHSystem{NDIMS, ELTYPE <: Real, DC, SE, K, V, DD, COR, SRFT, C} <:
        FluidSystem{NDIMS}
     initial_condition  :: InitialCondition{ELTYPE}
     mass               :: Array{ELTYPE, 1} # [particle]
@@ -75,40 +71,25 @@
             throw(ArgumentError("`ShepardKernelCorrection` cannot be used with `ContinuityDensity`"))
         end
 
-<<<<<<< HEAD
         if surface_tension isa SurfaceTensionAkinci && correction === nothing
             println("NOTE: Result is *probably* inaccurate when used without corrections.
                      Incorrect pressure near the boundary leads the particles near walls to
                      be too far away, which leads to surface tension being applied near walls!")
         end
 
-        cache = create_cache(n_particles, ELTYPE, density_calculator)
-        cache = (;
-                 create_cache(correction, initial_condition.density, NDIMS, n_particles)...,
-                 cache...)
-        cache = (;
-                 create_cache(surface_tension, ELTYPE, NDIMS, n_particles)...,
-                 cache...)
-
-        return new{NDIMS, ELTYPE, typeof(density_calculator), typeof(state_equation),
-                   typeof(smoothing_kernel), typeof(viscosity),
-                   typeof(correction), typeof(surface_tension), typeof(cache)}(initial_condition,
-                                                                               mass,
-                                                                               pressure,
-                                                                               density_calculator,
-                                                                               state_equation,
-                                                                               smoothing_kernel,
-                                                                               smoothing_length,
-                                                                               viscosity,
-                                                                               acceleration_,
-                                                                               correction,
-                                                                               surface_tension,
-                                                                               cache)
-=======
+        if surface_tension isa SurfaceTensionAkinci && correction === nothing
+            println("NOTE: Result is *probably* inaccurate when used without corrections.
+                     Incorrect pressure near the boundary leads the particles near walls to
+                     be too far away, which leads to surface tension being applied near walls!")
+        end
+
         cache = create_cache_wcsph(n_particles, ELTYPE, density_calculator)
         cache = (;
                  create_cache_wcsph(correction, initial_condition.density, NDIMS,
                                     n_particles)..., cache...)
+        cache = (;
+                 create_cache(surface_tension, ELTYPE, NDIMS, n_particles)...,
+                 cache...)
 
         return new{NDIMS, ELTYPE, typeof(density_calculator), typeof(state_equation),
                    typeof(smoothing_kernel), typeof(viscosity), typeof(density_diffusion),
@@ -116,8 +97,7 @@
                                                       density_calculator, state_equation,
                                                       smoothing_kernel, smoothing_length,
                                                       acceleration_, viscosity,
-                                                      density_diffusion, correction, cache)
->>>>>>> bcc33d70
+                                                      density_diffusion, correction, surface_tension, cache)
     end
 end
 
@@ -170,11 +150,8 @@
     print(io, ", ", system.state_equation)
     print(io, ", ", system.smoothing_kernel)
     print(io, ", ", system.viscosity)
-<<<<<<< HEAD
+    print(io, ", ", system.density_diffusion)
     print(io, ", ", system.surface_tension)
-=======
-    print(io, ", ", system.density_diffusion)
->>>>>>> bcc33d70
     print(io, ", ", system.acceleration)
     print(io, ") with ", nparticles(system), " particles")
 end
@@ -194,11 +171,8 @@
         summary_line(io, "state equation", system.state_equation |> typeof |> nameof)
         summary_line(io, "smoothing kernel", system.smoothing_kernel |> typeof |> nameof)
         summary_line(io, "viscosity", system.viscosity)
-<<<<<<< HEAD
+        summary_line(io, "density diffusion", system.density_diffusion)
         summary_line(io, "surface tension", system.surface_tension)
-=======
-        summary_line(io, "density diffusion", system.density_diffusion)
->>>>>>> bcc33d70
         summary_line(io, "acceleration", system.acceleration)
         summary_footer(io)
     end
@@ -402,7 +376,10 @@
                                  system.correction, system, particle)
 end
 
-<<<<<<< HEAD
+@inline function correction_matrix(system::WeaklyCompressibleSPHSystem, particle)
+    extract_smatrix(system.cache.correction_matrix, system, particle)
+end
+
 function compute_surface_normal!(surface_tension, v, u, container, container_index, u_ode,
                                  v_ode, semi, t)
 end
@@ -428,8 +405,4 @@
                             ::SurfaceTensionAkinci)
     (; cache) = particle_container
     return extract_svector(cache.surface_normal, particle_container, particle)
-=======
-@inline function correction_matrix(system::WeaklyCompressibleSPHSystem, particle)
-    extract_smatrix(system.cache.correction_matrix, system, particle)
->>>>>>> bcc33d70
 end