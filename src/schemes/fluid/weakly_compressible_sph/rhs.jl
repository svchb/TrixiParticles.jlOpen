# Computes the forces that particles in `particle_system` experience from particles
# in `neighbor_system` and updates `dv` accordingly.
# It takes into account pressure forces, viscosity, and for `ContinuityDensity` updates the density
# using the continuity equation.
function interact!(dv, v_particle_system, u_particle_system,
                   v_neighbor_system, u_neighbor_system, neighborhood_search,
                   particle_system::WeaklyCompressibleSPHSystem,
                   neighbor_system)
<<<<<<< HEAD
    (; density_calculator, state_equation, correction, surface_tension) = particle_system
=======
    (; density_calculator, state_equation, correction) = particle_system
>>>>>>> bcc33d70
    (; sound_speed) = state_equation

    viscosity = viscosity_model(neighbor_system)
    system_coords = current_coordinates(u_particle_system, particle_system)
    neighbor_system_coords = current_coordinates(u_neighbor_system, neighbor_system)

    # In order to visualize quantities like pressure forces or viscosity forces, uncomment
    # the following code and the two other lines below that are marked as "debug example".
    # debug_array = zeros(ndims(particle_system), nparticles(particle_system))

    # Loop over all pairs of particles and neighbors within the kernel cutoff.
    for_particle_neighbor(particle_system, neighbor_system,
                          system_coords, neighbor_system_coords,
                          neighborhood_search) do particle, neighbor, pos_diff, distance
        rho_a = particle_density(v_particle_system, particle_system, particle)
        rho_b = particle_density(v_neighbor_system, neighbor_system, neighbor)
        rho_mean = 0.5 * (rho_a + rho_b)

        # Determine correction values
        viscosity_correction, pressure_correction, surface_tension_correction = free_surface_correction(correction,
                                                                                                        particle_system,
                                                                                                        rho_mean)

        grad_kernel = smoothing_kernel_grad(particle_system, pos_diff, distance, particle)

        m_a = hydrodynamic_mass(particle_system, particle)
        m_b = hydrodynamic_mass(neighbor_system, neighbor)

        p_a = particle_pressure(v_particle_system, particle_system, particle)
        p_b = particle_pressure(v_neighbor_system, neighbor_system, neighbor)

        dv_pressure = pressure_acceleration(pressure_correction, m_b, p_a, p_b,
                                            rho_a, rho_b, pos_diff, distance, grad_kernel,
                                            particle_system, neighbor, neighbor_system,
                                            density_calculator, correction)

        dv_viscosity = viscosity_correction *
                       viscosity(particle_system, neighbor_system,
                                 v_particle_system, v_neighbor_system,
                                 particle, neighbor, pos_diff, distance,
                                 sound_speed, m_a, m_b, rho_mean)

        dv_surface_tension = surface_tension_correction *
                             calc_surface_tension(particle, neighbor, pos_diff, distance,
                                                  particle_system, neighbor_system,
                                                  surface_tension)

        dv_adhesion = calc_adhesion(particle, neighbor, pos_diff, distance,
                                    particle_system, neighbor_system, surface_tension)

        for i in 1:ndims(particle_system)
            dv[i, particle] += dv_pressure[i] + dv_viscosity[i] + dv_surface_tension[i] +
                               dv_adhesion[i]
            # Debug example
            # debug_array[i, particle] += dv_pressure[i]
        end

        # TODO If variable smoothing_length is used, this should use the neighbor smoothing length
        continuity_equation!(dv, density_calculator, v_particle_system, v_neighbor_system,
                             particle, neighbor, pos_diff, distance, m_b, rho_a, rho_b,
                             particle_system, neighbor_system, grad_kernel)
    end
    # Debug example
    # periodic_box = neighborhood_search.periodic_box
    # Note: this saves a file in every stage of the integrator
    # if !@isdefined iter; iter = 0; end
    # TODO: This call should use public API. This requires some additional changes to simplify the calls.
    # trixi2vtk(v_particle_system, u_particle_system, -1.0, particle_system, periodic_box, debug=debug_array, prefix="debug", iter=iter += 1)

    return dv
end

@inline function pressure_acceleration(pressure_correction, m_b, p_a, p_b,
                                       rho_a, rho_b, pos_diff, distance,
                                       grad_kernel, particle_system, neighbor,
                                       neighbor_system::WeaklyCompressibleSPHSystem,
                                       density_calculator,
                                       correction)

    # Without correction, the kernel gradient is symmetric, so call the symmetric
    # pressure acceleration formulation corresponding to the density calculator.
    return pressure_acceleration_symmetric(pressure_correction, m_b, p_a, p_b, rho_a, rho_b,
                                           grad_kernel, density_calculator)
end

@inline function pressure_acceleration(pressure_correction, m_b, p_a, p_b,
                                       rho_a, rho_b, pos_diff, distance,
                                       W_a, particle_system, neighbor,
                                       neighbor_system::WeaklyCompressibleSPHSystem,
                                       density_calculator,
                                       correction::Union{KernelCorrection,
                                                         GradientCorrection,
                                                         BlendedGradientCorrection,
                                                         MixedKernelGradientCorrection})
    W_b = smoothing_kernel_grad(neighbor_system, -pos_diff, distance, neighbor)

    # With correction, the kernel gradient is not necessarily symmetric, so call the
    # asymmetric pressure acceleration formulation corresponding to the density calculator.
    return pressure_acceleration_asymmetric(pressure_correction, m_b, p_a, p_b, rho_a,
                                            rho_b, W_a, W_b, density_calculator)
end

# As shown in "Variational and momentum preservation aspects of Smooth Particle Hydrodynamic
# formulations" by Bonet and Lok (1999), for a consistent formulation this form has to be
# used with `ContinuityDensity` with the formulation `\rho_a * \sum m_b / \rho_b ...`.
# This can also be seen in the tests for total energy conservation, which fail with the
# other `pressure_acceleration` form.
# We assume symmetry of the kernel gradient in this formulation. See below for the
# asymmetric version.
@inline function pressure_acceleration_symmetric(pressure_correction, m_b, p_a, p_b, rho_a,
                                                 rho_b, grad_kernel, ::ContinuityDensity)
    return (-m_b * (p_a + p_b) / (rho_a * rho_b) * grad_kernel) * pressure_correction
end

# As shown in "Variational and momentum preservation aspects of Smooth Particle Hydrodynamic
# formulations" by Bonet and Lok (1999), for a consistent formulation this form has to be
# used with `SummationDensity`.
# This can also be seen in the tests for total energy conservation, which fail with the
# other `pressure_acceleration` form.
# We assume symmetry of the kernel gradient in this formulation. See below for the
# asymmetric version.
@inline function pressure_acceleration_symmetric(pressure_correction, m_b, p_a, p_b, rho_a,
                                                 rho_b, grad_kernel, ::SummationDensity)
    return (-m_b * (p_a / rho_a^2 + p_b / rho_b^2) * grad_kernel) * pressure_correction
end

# Same as above, but not assuming symmetry of the kernel gradient. To be used with
# corrections that do not produce a symmetric kernel gradient.
@inline function pressure_acceleration_asymmetric(pressure_correction, m_b, p_a, p_b, rho_a,
                                                  rho_b, W_a, W_b, ::ContinuityDensity)
    return -m_b / (rho_a * rho_b) * (p_a * W_a - p_b * W_b) * pressure_correction
end

# Same as above, but not assuming symmetry of the kernel gradient. To be used with
# corrections that do not produce a symmetric kernel gradient.
@inline function pressure_acceleration_asymmetric(pressure_correction, m_b, p_a, p_b, rho_a,
                                                  rho_b, W_a, W_b, ::SummationDensity)
    return (-m_b * (p_a / rho_a^2 * W_a - p_b / rho_b^2 * W_b)) * pressure_correction
end

# With 'SummationDensity', density is calculated in wcsph/system.jl:compute_density!
@inline function continuity_equation!(dv, density_calculator::SummationDensity,
                                      v_particle_system, v_neighbor_system,
                                      particle, neighbor, pos_diff, distance,
                                      m_b, rho_a, rho_b,
                                      particle_system, neighbor_system, grad_kernel)
    return dv
end

# This formulation was chosen to be consistent with the used pressure_acceleration formulations.
@inline function continuity_equation!(dv, density_calculator::ContinuityDensity,
                                      v_particle_system, v_neighbor_system,
                                      particle, neighbor, pos_diff, distance,
                                      m_b, rho_a, rho_b,
                                      particle_system::WeaklyCompressibleSPHSystem,
                                      neighbor_system, grad_kernel)
    (; density_diffusion) = particle_system

    vdiff = current_velocity(v_particle_system, particle_system, particle) -
            current_velocity(v_neighbor_system, neighbor_system, neighbor)

    dv[end, particle] += rho_a / rho_b * m_b * dot(vdiff, grad_kernel)

    density_diffusion!(dv, density_diffusion, v_particle_system, v_neighbor_system,
                       particle, neighbor, pos_diff, distance, m_b, rho_a, rho_b,
                       particle_system, neighbor_system, grad_kernel)
end

@inline function density_diffusion!(dv, density_diffusion::DensityDiffusion,
                                    v_particle_system, v_neighbor_system,
                                    particle, neighbor, pos_diff, distance,
                                    m_b, rho_a, rho_b,
                                    particle_system::WeaklyCompressibleSPHSystem,
                                    neighbor_system::WeaklyCompressibleSPHSystem,
                                    grad_kernel)
    # Density diffusion terms are all zero for distance zero
    distance < sqrt(eps()) && return

    (; delta) = density_diffusion
    (; smoothing_length, state_equation) = particle_system
    (; sound_speed) = state_equation

    volume_b = m_b / rho_b

    psi = density_diffusion_psi(density_diffusion, rho_a, rho_b, pos_diff, distance,
                                particle_system, particle, neighbor)
    density_diffusion_term = dot(psi, grad_kernel) * volume_b

    dv[end, particle] += delta * smoothing_length * sound_speed * density_diffusion_term
end

# Density diffusion `nothing` or interaction other than fluid-fluid
@inline function density_diffusion!(dv, density_diffusion,
                                    v_particle_system, v_neighbor_system,
                                    particle, neighbor, pos_diff, distance,
                                    m_b, rho_a, rho_b,
                                    particle_system, neighbor_system, grad_kernel)
    return dv
end

@inline function calc_surface_tension(particle, neighbor, pos_diff, distance,
                                      particle_container,
                                      neighbor_container::FluidSystem,
                                      surface_tension::CohesionForceAkinci)
    (; smoothing_length) = particle_container

    m_b = neighbor_container.mass[neighbor]

    return surface_tension(smoothing_length, m_b, pos_diff, distance)
end

@inline function calc_surface_tension(particle, neighbor, pos_diff, distance,
                                      particle_container,
                                      neighbor_container::FluidSystem,
                                      surface_tension::SurfaceTensionAkinci)
    (; smoothing_length) = particle_container

    m_b = hydrodynamic_mass(neighbor_container, neighbor)

    return surface_tension(smoothing_length, m_b,
                           get_normal(particle, particle_container,
                                      surface_tension),
                           get_normal(neighbor, neighbor_container,
                                      surface_tension), pos_diff,
                           distance)
end

# skip
@inline function calc_surface_tension(particle, neighbor, pos_diff, distance,
                                      particle_container,
                                      neighbor_container,
                                      surface_tension::NoSurfaceTension)
    return zeros(SVector{ndims(particle_container), eltype(particle_container)})
end

@inline function calc_surface_tension(particle, neighbor, pos_diff, distance,
    particle_container::Union{BoundarySPHSystem, FluidSystem},
    neighbor_container::BoundarySPHSystem,
    surface_tension::SurfaceTensionAkinci)
return zeros(SVector{ndims(particle_container), eltype(particle_container)})
end

# adhesion term to compensate for cohesion force
@inline function calc_adhesion(particle, neighbor, pos_diff, distance,
                               particle_container,
                               neighbor_container::BoundarySPHSystem,
                               surface_tension::AkinciTypeSurfaceTension)
    (; smoothing_length) = particle_container

    m_b = hydrodynamic_mass(neighbor_container, neighbor)

    return surface_tension(smoothing_length, m_b, pos_diff, distance)
end

# skip
@inline function calc_adhesion(particle, neighbor, pos_diff, distance,
                               particle_container::FluidSystem,
                               neighbor_container::FluidSystem,
                               surface_tension::AkinciTypeSurfaceTension)
    return zeros(SVector{ndims(particle_container), eltype(particle_container)})
end

@inline function calc_adhesion(particle, neighbor, pos_diff, distance,
                               particle_container, neighbor_container,
                               surface_tension::NoSurfaceTension)
    return zeros(SVector{ndims(particle_container), eltype(particle_container)})
end<|MERGE_RESOLUTION|>--- conflicted
+++ resolved
@@ -6,11 +6,7 @@
                    v_neighbor_system, u_neighbor_system, neighborhood_search,
                    particle_system::WeaklyCompressibleSPHSystem,
                    neighbor_system)
-<<<<<<< HEAD
     (; density_calculator, state_equation, correction, surface_tension) = particle_system
-=======
-    (; density_calculator, state_equation, correction) = particle_system
->>>>>>> bcc33d70
     (; sound_speed) = state_equation
 
     viscosity = viscosity_model(neighbor_system)
