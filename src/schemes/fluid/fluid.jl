--- conflicted
+++ resolved
@@ -197,30 +197,7 @@
 include("surface_tension.jl")
 include("surface_normal_sph.jl")
 include("weakly_compressible_sph/weakly_compressible_sph.jl")
-<<<<<<< HEAD
 include("entropically_damped_sph/entropically_damped_sph.jl")
-
-@inline function add_velocity!(du, v, particle,
-                               system::Union{EntropicallyDampedSPHSystem,
-                                             WeaklyCompressibleSPHSystem})
-    add_velocity!(du, v, particle, system, system.transport_velocity)
-end
-
-@inline function momentum_convection(system, neighbor_system,
-                                     v_particle_system, v_neighbor_system, rho_a, rho_b,
-                                     m_a, m_b, particle, neighbor, grad_kernel)
-    return zero(grad_kernel)
-end
-
-@inline function momentum_convection(system,
-                                     neighbor_system::Union{EntropicallyDampedSPHSystem,
-                                                            WeaklyCompressibleSPHSystem},
-                                     v_particle_system, v_neighbor_system, rho_a, rho_b,
-                                     m_a, m_b, particle, neighbor, grad_kernel)
-    momentum_convection(system, neighbor_system, system.transport_velocity,
-                        v_particle_system, v_neighbor_system, rho_a, rho_b,
-                        m_a, m_b, particle, neighbor, grad_kernel)
-end
 
 @inline function update_speed_of_sound!(system, v, state_equation) end
 
@@ -236,7 +213,4 @@
 
     state_equation.sound_speed = min(state_equation.max_sound_speed, max(state_equation.average_velocity, sqrt(max_velocity))/ state_equation.machnumber)
     return state_equation.sound_speed
-end
-=======
-include("entropically_damped_sph/entropically_damped_sph.jl")
->>>>>>> 31571785
+end