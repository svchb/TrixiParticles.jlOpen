--- conflicted
+++ resolved
@@ -409,15 +409,10 @@
     # Convert to coordinate matrix
     points_coords_ = collect(reinterpret(reshape, eltype(start_svector), points_coords))
 
-<<<<<<< HEAD
     points_coords__ = Adapt.adapt(semi.parallelization_backend, points_coords_)
 
     return interpolate_points(points_coords__, semi, ref_system, v_ode, u_ode;
-                              smoothing_length=smoothing_length,
-=======
-    return interpolate_points(points_coords_, semi, ref_system, v_ode, u_ode;
                               smoothing_length=smoothing_length, include_wall_velocity,
->>>>>>> d94896c0
                               cut_off_bnd=cut_off_bnd, clip_negative_pressure)
 end
 
