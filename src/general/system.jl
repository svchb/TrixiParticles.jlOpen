# Abstract supertype for all system types. We additionally store the type of the system's
# initial condition, which is `Nothing` when using KernelAbstractions.jl.
abstract type System{NDIMS, IC} end

# When using KernelAbstractions.jl, the initial condition has been replaced by `nothing`
GPUSystem = System{NDIMS, Nothing} where {NDIMS}

abstract type FluidSystem{NDIMS, IC} <: System{NDIMS, IC} end
timer_name(::FluidSystem) = "fluid"
vtkname(system::FluidSystem) = "fluid"

abstract type SolidSystem{NDIMS, IC} <: System{NDIMS, IC} end
timer_name(::SolidSystem) = "solid"
vtkname(system::SolidSystem) = "solid"

abstract type BoundarySystem{NDIMS, IC} <: System{NDIMS, IC} end
timer_name(::BoundarySystem) = "boundary"
vtkname(system::BoundarySystem) = "boundary"

@inline function set_zero!(du)
    du .= zero(eltype(du))

    return du
end

initialize!(system, neighborhood_search) = system

@inline Base.ndims(::System{NDIMS}) where {NDIMS} = NDIMS
@inline Base.eltype(system::System) = eltype(system.initial_condition)

# Number of integrated variables in the first component of the ODE system (coordinates)
@inline u_nvariables(system) = ndims(system)

# Number of integrated variables in the second component
# of the ODE system (velocity and sometimes density)
@inline v_nvariables(system) = ndims(system)

# Number of particles in the system
@inline nparticles(system) = length(system.mass)

# Number of particles in the system whose positions are to be integrated (corresponds to the size of u and du)
@inline n_moving_particles(system) = nparticles(system)

@inline eachparticle(system) = Base.OneTo(nparticles(system))

# Wrapper for systems with `SystemBuffer`
@inline each_moving_particle(system) = each_moving_particle(system, system.buffer)
@inline each_moving_particle(system, ::Nothing) = Base.OneTo(n_moving_particles(system))

@inline active_coordinates(u, system) = active_coordinates(u, system, system.buffer)
@inline active_coordinates(u, system, ::Nothing) = current_coordinates(u, system)

@inline active_particles(system) = active_particles(system, system.buffer)
@inline active_particles(system, ::Nothing) = eachparticle(system)

# This should not be dispatched by system type. We always expect to get a column of `A`.
@inline function extract_svector(A, system, i)
    extract_svector(A, Val(ndims(system)), i)
end

# Return the `i`-th column of the array `A` as an `SVector`.
@inline function extract_svector(A, ::Val{NDIMS}, i) where {NDIMS}
    return SVector(ntuple(@inline(dim->A[dim, i]), NDIMS))
end

# Return `A[:, :, i]` as an `SMatrix`.
@inline function extract_smatrix(A, system, particle)
    # Extract the matrix elements for this particle as a tuple to pass to SMatrix
    return SMatrix{ndims(system), ndims(system)}(
                                                 # Convert linear index to Cartesian index
                                                 ntuple(@inline(i->A[mod(i - 1, ndims(system)) + 1,
                                                                     div(i - 1, ndims(system)) + 1,
                                                                     particle]),
                                                        Val(ndims(system)^2)))
end

# Specifically get the current coordinates of a particle for all system types.
@inline function current_coords(u, system, particle)
    return extract_svector(current_coordinates(u, system), system, particle)
end

# This can be dispatched by system type, since for some systems, the current coordinates
# are stored in u, for others in the system itself. By default, try to extract them from u.
@inline current_coordinates(u, system) = u

# Specifically get the initial coordinates of a particle for all system types.
@inline function initial_coords(system, particle)
    return extract_svector(initial_coordinates(system), system, particle)
end

# This can be dispatched by system type.
@inline initial_coordinates(system) = system.initial_condition.coordinates

@inline current_velocity(v, system, particle) = extract_svector(v, system, particle)

<<<<<<< HEAD
@inline function current_acceleration(system, particle)
    # TODO: Return `dv` of solid particles
    return zero(SVector{ndims(system), eltype(system)})
end

@inline set_particle_density!(v, system, particle, density) = v

@inline set_particle_pressure!(v, system, particle, pressure) = v

=======
>>>>>>> 10668b98
@inline function smoothing_kernel(system, distance)
    (; smoothing_kernel, smoothing_length) = system
    return kernel(smoothing_kernel, distance, smoothing_length)
end

@inline function smoothing_kernel_deriv(system, distance)
    (; smoothing_kernel, smoothing_length) = system
    return kernel_deriv(smoothing_kernel, distance, smoothing_length)
end

@inline function smoothing_kernel_grad(system, pos_diff, distance)
    return kernel_grad(system.smoothing_kernel, pos_diff, distance, system.smoothing_length)
end

@inline function smoothing_kernel_grad(system::BoundarySystem, pos_diff, distance)
    (; smoothing_kernel, smoothing_length) = system.boundary_model

    return kernel_grad(smoothing_kernel, pos_diff, distance, smoothing_length)
end

@inline function smoothing_kernel_grad(system, pos_diff, distance, particle)
    return corrected_kernel_grad(system.smoothing_kernel, pos_diff, distance,
                                 system.smoothing_length, system.correction, system,
                                 particle)
end

# System update orders. This can be dispatched if needed.
function update_positions!(system, v, u, v_ode, u_ode, semi, t)
    return system
end

function update_quantities!(system, v, u, v_ode, u_ode, semi, t)
    return system
end

function update_pressure!(system, v, u, v_ode, u_ode, semi, t)
    return system
end

function update_final!(system, v, u, v_ode, u_ode, semi, t; update_from_callback=false)
    return system
end

# Only for systems requiring a mandatory callback
reset_callback_flag!(system) = system<|MERGE_RESOLUTION|>--- conflicted
+++ resolved
@@ -93,18 +93,6 @@
 
 @inline current_velocity(v, system, particle) = extract_svector(v, system, particle)
 
-<<<<<<< HEAD
-@inline function current_acceleration(system, particle)
-    # TODO: Return `dv` of solid particles
-    return zero(SVector{ndims(system), eltype(system)})
-end
-
-@inline set_particle_density!(v, system, particle, density) = v
-
-@inline set_particle_pressure!(v, system, particle, pressure) = v
-
-=======
->>>>>>> 10668b98
 @inline function smoothing_kernel(system, distance)
     (; smoothing_kernel, smoothing_length) = system
     return kernel(smoothing_kernel, distance, smoothing_length)
