--- conflicted
+++ resolved
@@ -78,13 +78,8 @@
 end
 
 """
-<<<<<<< HEAD
-    sample_boundary(signed_distance_field::SignedDistanceField;
-                    boundary_thickness::Real, place_on_shell=true)
-=======
     sample_boundary(signed_distance_field;
                     boundary_density, boundary_thickness, tlsph=true)
->>>>>>> 995f182b
 
 Sample boundary particles of a complex geometry by using the [`SignedDistanceField`](@ref)
 of the geometry.
@@ -94,12 +89,8 @@
 
 # Keywords
 - `boundary_thickness`: Thickness of the boundary
-<<<<<<< HEAD
 - `place_on_shell`:     When `place_on_shell=true`, boundary particles will be placed
-=======
 - `boundary_density`: Density of each boundary particle.
-- `tlsph`             : When `tlsph=true`, boundary particles will be placed
->>>>>>> 995f182b
                         one particle spacing from the surface of the geometry.
                         Otherwise when `place_on_shell=true` (simulating fluid particles),
                         boundary particles will be placed half particle spacing away from the surface.
