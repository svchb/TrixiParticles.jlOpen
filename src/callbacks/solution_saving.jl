--- conflicted
+++ resolved
@@ -1,15 +1,9 @@
 @doc raw"""
-<<<<<<< HEAD
     SolutionSavingCallback(; interval::Integer=0, dt=0.0, save_times=Array{Float64, 1}([]),
                            save_initial_solution=true, save_final_solution=true,
                            output_directory="out", append_timestamp=false, max_coordinates=2^15,
                            custom_quantities...)
-=======
-    SolutionSavingCallback(; interval::Integer=0, dt=0.0,
-                           save_initial_solution=true, save_final_solution=true,
-                           output_directory="out", append_timestamp=false,
-                           max_coordinates=2^15, custom_quantities...)
->>>>>>> 3189426f
+
 
 Callback to save the current numerical solution in VTK format in regular intervals.
 Either pass `interval` to save every `interval` time steps,
