@testset verbose=true "Validation" begin
    @trixi_testset "general" begin
        @trixi_test_nowarn trixi_include(@__MODULE__,
                                         joinpath(validation_dir(), "general",
                                                  "investigate_relaxation.jl"),
                                         tspan=(0.0, 1.0))
        @test sol.retcode == ReturnCode.Success
        @test count_rhs_allocations(sol, semi) == 0
        # Verify number of plots
        @test plot1.n == 4
    end

    @trixi_testset "oscillating_beam_2d" begin
        @trixi_test_nowarn trixi_include(@__MODULE__,
                                         joinpath(validation_dir(), "oscillating_beam_2d",
                                                  "validation_oscillating_beam_2d.jl"),
                                         tspan=(0.0, 1.0))
        @test sol.retcode == ReturnCode.Success
        @test count_rhs_allocations(sol, semi) == 0
        @test isapprox(error_deflection_x, 0, atol=eps())
        @test isapprox(error_deflection_y, 0, atol=eps())

        # Ignore method redefinitions from duplicate `include("../validation_util.jl")`
        @trixi_test_nowarn trixi_include(@__MODULE__,
                                         joinpath(validation_dir(), "oscillating_beam_2d",
                                                  "plot_oscillating_beam_results.jl")) [
            r"WARNING: Method definition linear_interpolation.*\n",
            r"WARNING: Method definition interpolated_mse.*\n",
            r"WARNING: Method definition extract_number_from_filename.*\n",
            r"WARNING: Method definition extract_resolution_from_filename.*\n",
            r"WARNING: importing deprecated binding Makie.*\n",
            r"WARNING: Makie.* is deprecated.*\n",
            r"  likely near none:1\n",
            r", use .* instead.\n"
        ]
        # Verify number of plots
        @test length(ax1.scene.plots) >= 6
    end

    @trixi_testset "dam_break_2d" begin
        @trixi_test_nowarn trixi_include(@__MODULE__,
                                         joinpath(validation_dir(), "dam_break_2d",
                                                  "validation_dam_break_2d.jl")) [
            r"┌ Info: The desired tank length in y-direction.*\n",
            r"└ New tank length in y-direction is set to.*\n"
        ]
        @test sol.retcode == ReturnCode.Success
        @test count_rhs_allocations(sol, semi) == 0

        if Sys.ARCH === :aarch64
            # MacOS ARM produces slightly different pressure values than x86.
            # Note that pressure values are in the order of 1e5.
            @test isapprox(error_edac_P1, 0, atol=5e-6)
            @test isapprox(error_edac_P2, 0, atol=4e-11)
            @test isapprox(error_wcsph_P1, 0, atol=400.0)
            @test isapprox(error_wcsph_P2, 0, atol=0.03)
        elseif VERSION < v"1.11"
            # 1.10 produces slightly different pressure values than 1.11.
            # This is most likely due to muladd and FMA instructions in the
            # density diffusion update (inside the StaticArrays matrix-vector product).
            # Note that pressure values are in the order of 1e5.
            @test isapprox(error_edac_P1, 0, atol=eps())
            @test isapprox(error_edac_P2, 0, atol=eps())
            @test isapprox(error_wcsph_P1, 0, atol=8.0)
            @test isapprox(error_wcsph_P2, 0, atol=5e-4)
        else
            # Reference values are computed with 1.11
            @test isapprox(error_edac_P1, 0, atol=eps())
            @test isapprox(error_edac_P2, 0, atol=eps())
            @test isapprox(error_wcsph_P1, 0, atol=eps())
            @test isapprox(error_wcsph_P2, 0, atol=eps())
        end

        # Ignore method redefinitions from duplicate `include("../validation_util.jl")`
        @trixi_test_nowarn trixi_include(@__MODULE__,
                                         joinpath(validation_dir(), "dam_break_2d",
                                                  "plot_dam_break_results.jl")) [
            r"WARNING: Method definition linear_interpolation.*\n",
            r"WARNING: Method definition interpolated_mse.*\n",
            r"WARNING: Method definition extract_number_from_filename.*\n",
            r"WARNING: Method definition extract_resolution_from_filename.*\n"
        ]
        # Verify number of plots
        @test length(axs_edac[1].scene.plots) >= 2
    end

<<<<<<< HEAD
    @trixi_testset "hydrostatic_water_column_2d" begin
        @test_nowarn_mod trixi_include(@__MODULE__,
                                       joinpath(validation_dir(),
                                                "hydrostatic_water_column_2d",
                                                "validation.jl")) [
            r"┌ Info: The desired tank length in y-direction.*\n",
            r"└ New tank length in y-direction is set to.*\n"
        ]

        @test isapprox(errors["edac"][2], 0, atol=0.0301)
        @test isapprox(errors["wcsph"][2], 0, atol=0.048)
=======
    @trixi_testset "TGV_2D" begin
        @trixi_test_nowarn trixi_include(@__MODULE__,
                                         joinpath(validation_dir(),
                                                  "taylor_green_vortex_2d",
                                                  "validation_taylor_green_vortex_2d.jl"),
                                         tspan=(0.0, 0.01)) [
            r"WARNING: Method definition pressure_function.*\n",
            r"WARNING: Method definition initial_pressure_function.*\n",
            r"WARNING: Method definition velocity_function.*\n",
            r"WARNING: Method definition initial_velocity_function.*\n"
        ]
        @test sol.retcode == ReturnCode.Success
        @test count_rhs_allocations(sol, semi) == 0
    end

    @trixi_testset "LDC_2D" begin
        @trixi_test_nowarn trixi_include(@__MODULE__,
                                         joinpath(validation_dir(),
                                                  "lid_driven_cavity_2d",
                                                  "validation_lid_driven_cavity_2d.jl"),
                                         tspan=(0.0, 0.02), dt=0.01,
                                         SENSOR_CAPTURE_TIME=0.01) [
            r"WARNING: Method definition lid_movement_function.*\n",
            r"WARNING: Method definition is_moving.*\n"
        ]
        @test sol.retcode == ReturnCode.Success
        @test count_rhs_allocations(sol, semi) == 0
>>>>>>> 785ade6a
    end
end<|MERGE_RESOLUTION|>--- conflicted
+++ resolved
@@ -84,7 +84,6 @@
         @test length(axs_edac[1].scene.plots) >= 2
     end
 
-<<<<<<< HEAD
     @trixi_testset "hydrostatic_water_column_2d" begin
         @test_nowarn_mod trixi_include(@__MODULE__,
                                        joinpath(validation_dir(),
@@ -96,7 +95,7 @@
 
         @test isapprox(errors["edac"][2], 0, atol=0.0301)
         @test isapprox(errors["wcsph"][2], 0, atol=0.048)
-=======
+    end
     @trixi_testset "TGV_2D" begin
         @trixi_test_nowarn trixi_include(@__MODULE__,
                                          joinpath(validation_dir(),
@@ -124,6 +123,5 @@
         ]
         @test sol.retcode == ReturnCode.Success
         @test count_rhs_allocations(sol, semi) == 0
->>>>>>> 785ade6a
     end
 end