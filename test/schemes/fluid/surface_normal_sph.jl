# Create a platform below the fluid (at a distance `walldistance`)
function create_boundary_system(coordinates, particle_spacing, state_equation, kernel,
                                smoothing_length, NDIMS, walldistance)
    # Compute bounding box of fluid particles
    xmin = minimum(coordinates[1, :])
    xmax = maximum(coordinates[1, :])
    ymin = minimum(coordinates[2, :])
    ymax = maximum(coordinates[2, :])

    wall_thickness = 4 * particle_spacing

    if NDIMS == 2
        wall_width = xmax - xmin
        wall_size = (wall_width, wall_thickness)
        wall_coord = (xmin, ymin - walldistance)
    elseif NDIMS == 3
        zmin = minimum(coordinates[3, :])
        wall_width_x = xmax - xmin
        wall_width_y = ymax - ymin
        wall_size = (wall_width_x, wall_width_y, wall_thickness)
        wall_coord = (xmin, ymin, zmin - walldistance)
    end

    # Create the wall shape
    wall = RectangularShape(particle_spacing,
                            round.(Int, wall_size ./ particle_spacing),
                            wall_coord,
                            density = 1000.0)

    boundary_model = BoundaryModelDummyParticles(wall.density,
                                                 wall.mass,
                                                 state_equation = state_equation,
                                                 AdamiPressureExtrapolation(),
                                                 kernel,
                                                 smoothing_length,
                                                 correction = nothing,
                                                 reference_particle_spacing = particle_spacing)

    boundary_system = BoundarySPHSystem(wall, boundary_model, adhesion_coefficient = 0.0)
    return boundary_system
end

function create_fluid_system(coordinates, velocity, mass, density, particle_spacing,
                             surface_tension;
                             surface_normal_method = ColorfieldSurfaceNormal(),
                             NDIMS = 2, smoothing_length = 1.0, wall = false,
                             walldistance = 0.0,
                             smoothing_kernel = SchoenbergCubicSplineKernel{NDIMS}())
    tspan = (0.0, 0.01)

    fluid = InitialCondition(coordinates = coordinates,
                             velocity = velocity,
                             mass = mass,
                             density = density,
                             particle_spacing = particle_spacing)

    state_equation = StateEquationCole(sound_speed = 10.0,
                                       reference_density = 1000.0,
                                       exponent = 1)

    system = WeaklyCompressibleSPHSystem(fluid, SummationDensity(), state_equation,
                                         smoothing_kernel, smoothing_length;
                                         surface_normal_method = surface_normal_method,
                                         reference_particle_spacing = particle_spacing,
                                         surface_tension = surface_tension)

    if wall
        boundary_system = create_boundary_system(coordinates, particle_spacing,
                                                 state_equation, smoothing_kernel,
                                                 smoothing_length,
                                                 NDIMS, walldistance)
        semi = Semidiscretization(system, boundary_system)
    else
        semi = Semidiscretization(system)
        boundary_system = nothing
    end

    ode = semidiscretize(semi, tspan)
    TrixiParticles.update_systems_and_nhs(ode.u0.x..., semi, 0.0)

    return system, boundary_system, semi, ode
end

function compute_and_test_surface_values(system, semi, ode; NDIMS = 2)
    v0_ode, u0_ode = ode.u0.x
    v = TrixiParticles.wrap_v(v0_ode, system, semi)
    u = TrixiParticles.wrap_u(u0_ode, system, semi)

    # Compute the surface normals
    TrixiParticles.compute_surface_normal!(system, system.surface_normal_method, v, u,
                                           v0_ode, u0_ode, semi, 0.0)

    TrixiParticles.remove_invalid_normals!(system, system.surface_tension,
                                           system.surface_normal_method)

    # After computation, check that surface normals have been computed and are not NaN or Inf
    @test all(isfinite, system.cache.surface_normal)
    @test all(isfinite, system.cache.neighbor_count)
    @test size(system.cache.surface_normal, 1) == NDIMS

    nparticles = size(u, 2)

    # Check that the threshold has been applied correctly
    threshold = 2^ndims(system) + 1

    # Test the surface normals based on neighbor counts.
    # Test that surface normals are zero when there are not enough neighbors.
    # For the linear arrangement, surface normals may still be zero
    # when we have more neighbors than the threshold.
    @test all(i -> system.cache.neighbor_count[i] >= threshold ||
                   iszero(system.cache.surface_normal[:, i]), 1:nparticles)
end

function compute_curvature!(system, semi, ode)
    v0_ode, u0_ode = ode.u0.x
    v = TrixiParticles.wrap_v(v0_ode, system, semi)
    u = TrixiParticles.wrap_u(u0_ode, system, semi)

    TrixiParticles.compute_curvature!(system, system.surface_tension,
                                      v, u, v0_ode, u0_ode, semi, 0.0)
end

@testset verbose=true "CSS/CSF: Sphere Surface Normals" begin
    # Define each variation as a tuple of parameters:
    # (NDIMS, smoothing_kernel, particle_spacing, smoothing_length_multiplier, radius, center, relative_curvature_error)
    variations = [
        (2, SchoenbergCubicSplineKernel{2}(), 0.2, 3.0, 1.0, (0.0, 0.0), 0.8),
        (2, SchoenbergCubicSplineKernel{2}(), 0.1, 3.5, 1.0, (0.0, 0.0), 1.7),
        (3, SchoenbergCubicSplineKernel{3}(), 0.25, 3.0, 1.0, (0.0, 0.0, 0.0), 0.5),
        (2, WendlandC2Kernel{2}(), 0.3, 2.0, 1.0, (0.0, 0.0), 1.4),
        (3, WendlandC2Kernel{3}(), 0.3, 3.0, 1.0, (0.0, 0.0, 0.0), 0.6)
    ]

    for (NDIMS, smoothing_kernel, particle_spacing, smoothing_length_mult, radius, center,
         relative_curvature_error) in variations

        @testset "NDIMS: $(NDIMS), Kernel: $(typeof(smoothing_kernel)), spacing: $(particle_spacing)" begin
            smoothing_length = smoothing_length_mult * particle_spacing

            # Create a `SphereShape`, which is a disk in 2D
            sphere_ic = SphereShape(particle_spacing, radius, center, 1000.0)

            coordinates = sphere_ic.coordinates
            velocity = zeros(NDIMS, size(coordinates, 2))
            mass = sphere_ic.mass
            density = sphere_ic.density

            # wall is placed 2.0 away so that it doesn't have much influence on the result
            system, bnd_system, semi,
            ode = create_fluid_system(coordinates, velocity, mass,
                                      density,
                                      particle_spacing,
                                      SurfaceTensionMorris(surface_tension_coefficient = 0.072);
                                      NDIMS = NDIMS,
                                      smoothing_length = smoothing_length,
                                      smoothing_kernel = smoothing_kernel,
                                      surface_normal_method = ColorfieldSurfaceNormal(interface_threshold = 0.1,
                                                                                      ideal_density_threshold = 0.9),
                                      wall = true, walldistance = 2.0)

            compute_and_test_surface_values(system, semi, ode; NDIMS = NDIMS)

            nparticles = size(coordinates, 2)
            expected_normals = zeros(NDIMS, nparticles)
            surface_particles = Int[]

            # Compute expected normals and identify surface particles
            for i in 1:nparticles
                pos = coordinates[:, i]
                r = pos .- center
                norm_r = norm(r)

                # If particle is on the circumference of the circle
                if abs(norm_r - radius) < particle_spacing
                    expected_normals[:, i] = -r / norm_r
                    push!(surface_particles, i)
                else
                    expected_normals[:, i] .= 0.0
                end
            end

            # Normalize computed normals
            computed_normals = copy(system.cache.surface_normal)
            for i in surface_particles
                norm_computed = norm(computed_normals[:, i])
                if norm_computed > 0
                    computed_normals[:, i] /= norm_computed
                end
            end

            # Boundary system
            bnd_color = bnd_system.boundary_model.cache.initial_colorfield
            # This is only true since it assumed that the color is 1
            @test all(bnd_color .>= 0.0)

            # Test that computed normals match expected normals
            @test isapprox(computed_normals[:, surface_particles],
                           expected_normals[:, surface_particles], norm = x -> norm(x, Inf),
                           atol = 0.04)

            compute_curvature!(system, semi, ode)

            # Check that curvature is finite
            @test all(isfinite, system.cache.curvature)

            # Theoretical curvature magnitude
            #  - circle (2D):  1 / radius
            #  - sphere (3D):  2 / radius
            expected_curv = (NDIMS == 2) ? (1.0 / radius) : (2.0 / radius)
            curvature = system.cache.curvature

            # Compare absolute value of computed curvature vs. expected
            for i in surface_particles
                @test isapprox(abs(curvature[i]),
                               expected_curv;
                               atol = relative_curvature_error * expected_curv)
            end

            # Optionally, test that interior particles have near-zero normals
            # for i in setdiff(1:nparticles, surface_particles)
            #     @test isapprox(norm(system.cache.surface_normal[:, i]), 0.0, atol=1e-4)
            # end
        end
    end
end

@testset verbose=true "Akinci Sphere Surface Normals" begin
    # Define each variation as a tuple of parameters:
    # (NDIMS, smoothing_kernel, particle_spacing, smoothing_length_multiplier, radius, center, relative_curvature_error)
    variations = [
        (2, SchoenbergCubicSplineKernel{2}(), 0.2, 3.0, 1.0, (0.0, 0.0), 0.8),
        (2, SchoenbergCubicSplineKernel{2}(), 0.1, 3.5, 1.0, (0.0, 0.0), 1.7),
        (3, SchoenbergCubicSplineKernel{3}(), 0.25, 3.0, 1.0, (0.0, 0.0, 0.0), 0.5),
        (2, WendlandC2Kernel{2}(), 0.3, 2.0, 1.0, (0.0, 0.0), 1.4),
        (3, WendlandC2Kernel{3}(), 0.3, 3.0, 1.0, (0.0, 0.0, 0.0), 0.6)
    ]

    for (NDIMS, smoothing_kernel, particle_spacing, smoothing_length_mult, radius, center,
         relative_curvature_error) in variations

        @testset "NDIMS: $(NDIMS), Kernel: $(typeof(smoothing_kernel)), spacing: $(particle_spacing)" begin
            smoothing_length = smoothing_length_mult * particle_spacing

            # Create a `SphereShape`, which is a disk in 2D
            sphere_ic = SphereShape(particle_spacing, radius, center, 1000.0)

            coordinates = sphere_ic.coordinates
            velocity = zeros(NDIMS, size(coordinates, 2))
            mass = sphere_ic.mass
            density = sphere_ic.density

            system, bnd_system, semi,
            ode = create_fluid_system(coordinates, velocity, mass,
                                      density,
                                      particle_spacing,
                                      SurfaceTensionAkinci(surface_tension_coefficient = 0.072);
                                      NDIMS = NDIMS,
                                      smoothing_length = smoothing_length,
                                      smoothing_kernel = smoothing_kernel,
                                      surface_normal_method = ColorfieldSurfaceNormal(interface_threshold = 0.1,
                                                                                      ideal_density_threshold = 0.9),
                                      wall = true, walldistance = 2.0)

            compute_and_test_surface_values(system, semi, ode; NDIMS = NDIMS)

            nparticles = size(coordinates, 2)
            expected_normals = zeros(NDIMS, nparticles)
            surface_particles = Int[]

            # Compute expected normals and identify surface particles
            for i in 1:nparticles
                pos = coordinates[:, i]
                r = pos .- center
                norm_r = norm(r)

                # If particle is on the circumference of the circle
                if abs(norm_r - radius) < particle_spacing
                    expected_normals[:, i] = -r / norm_r
                    push!(surface_particles, i)
                else
                    expected_normals[:, i] .= 0.0
                end
            end

            # Normalize computed normals
            computed_normals = copy(system.cache.surface_normal)
            for i in surface_particles
                norm_computed = norm(computed_normals[:, i])
                if norm_computed > 0
                    computed_normals[:, i] /= norm_computed
                end
            end

            # Boundary system
            bnd_color = bnd_system.boundary_model.cache.initial_colorfield
            # this is only true since it assumed that the color is 1
            @test all(bnd_color .>= 0.0)

            # Test that computed normals match expected normals
            @test isapprox(computed_normals[:, surface_particles],
                           expected_normals[:, surface_particles], norm = x -> norm(x, Inf),
                           atol = 0.04)

            # Optionally, test that interior particles have near-zero normals
            # for i in setdiff(1:nparticles, surface_particles)
            #     @test isapprox(norm(system.cache.surface_normal[:, i]), 0.0, atol=1e-4)
            # end
        end
    end
end

@testset "Rectangular Fluid with Corner Normal Check" begin
    # Domain dimensions
    width = 2.0
    height = 1.0
    particle_spacing = 0.1
    NDIMS = 2

    # Generate a rectangular grid of coordinates from (0,0) to (width,height)
    x_vals = 0.0:particle_spacing:width
    y_vals = 0.0:particle_spacing:height

    coords_list = []
    for y in y_vals
        for x in x_vals
            push!(coords_list, [x, y])
        end
    end
    coordinates = hcat(coords_list...)   # size(coordinates) == (2, N)
    nparticles = size(coordinates, 2)

    # Initialize velocity, mass, density
    velocity = zeros(NDIMS, nparticles)
    mass = fill(1.0, nparticles)
    fluid_density = 1000.0
    density = fill(fluid_density, nparticles)

    # Create fluid system (no wall)
    system, bnd_system, semi,
    ode = create_fluid_system(coordinates, velocity, mass,
<<<<<<< HEAD
                              density,
                              particle_spacing,
                              SurfaceTensionMorris(surface_tension_coefficient = 0.072);
                              NDIMS = NDIMS,
                              smoothing_length = 3.0 *
                                                 particle_spacing,
                              wall = false,
                              walldistance = 0.0)
=======
                              density, particle_spacing,
                              SurfaceTensionMorris(surface_tension_coefficient=0.072);
                              NDIMS=NDIMS,
                              smoothing_length=3.0 *
                                               particle_spacing,
                              wall=false, walldistance=0.0)
>>>>>>> 233e022e

    # Compute surface normals
    compute_and_test_surface_values(system, semi, ode; NDIMS = NDIMS)

    # Threshold to decide if a particle is "on" a boundary
    # (half the spacing is typical, adjust as needed)
    surface_threshold = 0.5 * particle_spacing

    # Function to compute the "expected" outward normal of the rectangle
    function expected_rect_normal(pos, w, h, surface_threshold)
        x, y = pos
        is_left = (x <= surface_threshold)
        is_right = (x >= w - surface_threshold)
        is_bottom = (y <= surface_threshold)
        is_top = (y >= h - surface_threshold)

        # 1) Corners
        if is_left && is_bottom
            # bottom-left corner: diagonal out is (-1, -1), normalized
            return [-sqrt(0.5), -sqrt(0.5)]
        elseif is_left && is_top
            # top-left corner
            return [-sqrt(0.5), sqrt(0.5)]
        elseif is_right && is_bottom
            # bottom-right corner
            return [sqrt(0.5), -sqrt(0.5)]
        elseif is_right && is_top
            # top-right corner
            return [sqrt(0.5), sqrt(0.5)]
        end

        # 2) Single edges
        if is_left
            return [-1.0, 0.0]
        elseif is_right
            return [1.0, 0.0]
        elseif is_bottom
            return [0.0, -1.0]
        elseif is_top
            return [0.0, 1.0]
        end

        # 3) Interior
        return [0.0, 0.0]
    end

    computed_normals = copy(system.cache.surface_normal)

    # Normalize computed normals for any particle where it's nonzero
    for i in 1:nparticles
        nc = norm(computed_normals[:, i])
        if nc > eps()
            computed_normals[:, i] /= nc
        end
    end

    # Compare computed normals vs. expected normals
    for i in 1:nparticles
        pos = coordinates[:, i]
        exp_normal = expected_rect_normal(pos, width, height, surface_threshold)
        nexp = norm(exp_normal)

        # ignore interior values since the normals are just approximation and will have nonzero values in the interior
        if nexp > 0.1
            # Expected = nonzero => direction check
            dot_val = dot(exp_normal, -computed_normals[:, i])
            # They should be close to parallel and same direction => dot ~ 1.0
            @test isapprox(dot_val, 1.0; atol = 0.1)
        end
    end

    function is_corner(x, y; tol = 0.5 * particle_spacing)
        isleft = (x <= tol)
        isright = (x >= width - tol)
        isbottom = (y <= tol)
        istop = (y >= height - tol)
        return (isleft || isright) && (isbottom || istop)
    end

    curvature = system.cache.curvature

    for i in 1:nparticles
        x, y = coordinates[:, i]

        # Skip corners, which are theoretically infinite curvature
        if is_corner(x, y)
            continue
        end

        # Just test the interior for now since the normal values are unreliable
        if norm(computed_normals[:, i]) < 0.5
            @test isapprox(curvature[i], 0.0; atol = 1e-2)
        end
    end
end<|MERGE_RESOLUTION|>--- conflicted
+++ resolved
@@ -338,23 +338,12 @@
     # Create fluid system (no wall)
     system, bnd_system, semi,
     ode = create_fluid_system(coordinates, velocity, mass,
-<<<<<<< HEAD
-                              density,
-                              particle_spacing,
-                              SurfaceTensionMorris(surface_tension_coefficient = 0.072);
-                              NDIMS = NDIMS,
-                              smoothing_length = 3.0 *
-                                                 particle_spacing,
-                              wall = false,
-                              walldistance = 0.0)
-=======
                               density, particle_spacing,
                               SurfaceTensionMorris(surface_tension_coefficient=0.072);
                               NDIMS=NDIMS,
                               smoothing_length=3.0 *
                                                particle_spacing,
                               wall=false, walldistance=0.0)
->>>>>>> 233e022e
 
     # Compute surface normals
     compute_and_test_surface_values(system, semi, ode; NDIMS = NDIMS)
