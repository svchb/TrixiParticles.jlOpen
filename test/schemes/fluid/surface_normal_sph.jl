<<<<<<< HEAD
function create_fluid_system(coordinates, velocity, mass, density, particle_spacing,
                             surface_tension;
                             surface_normal_method=ColorfieldSurfaceNormal(), NDIMS=2,
                             smoothing_length=1.0)
=======
function create_fluid_system(coordinates, velocity, mass, density, particle_spacing;
                             NDIMS=2, smoothing_length=1.0)
>>>>>>> 9f758be5
    tspan = (0.0, 0.01)

    fluid = InitialCondition(coordinates=coordinates, velocity=velocity, mass=mass,
                             density=density, particle_spacing=particle_spacing)

    state_equation = StateEquationCole(sound_speed=10.0,
                                       reference_density=1000.0,
                                       exponent=1)

    system = WeaklyCompressibleSPHSystem(fluid, SummationDensity(), state_equation,
                                         SchoenbergCubicSplineKernel{NDIMS}(),
                                         smoothing_length;
                                         surface_normal_method=surface_normal_method,
                                         reference_particle_spacing=particle_spacing,
                                         surface_tension=surface_tension)

    semi = Semidiscretization(system)
    ode = semidiscretize(semi, tspan)

    TrixiParticles.update_systems_and_nhs(ode.u0.x..., semi, 0.0)

    return system, semi, ode
end

# TODO: change to rect
function compute_and_test_surface_normals(system, semi, ode; NDIMS=2)
    v0_ode, u0_ode = ode.u0.x
    v = TrixiParticles.wrap_v(v0_ode, system, semi)
    u = TrixiParticles.wrap_u(u0_ode, system, semi)

    # Compute the surface normals
    TrixiParticles.compute_surface_normal!(system, system.surface_normal_method, v, u,
                                           v0_ode, u0_ode, semi, 0.0)

    TrixiParticles.remove_invalid_normals!(system, SurfaceTensionMorris(),
                                           system.surface_normal_method)

    # After computation, check that surface normals have been computed and are not NaN or Inf
    @test all(isfinite.(system.cache.surface_normal))
    @test all(isfinite.(system.cache.neighbor_count))
    @test size(system.cache.surface_normal, 1) == NDIMS

    nparticles = size(u, 2)

    # check the threshold has been applied correctly
    threshold = 2^ndims(system) + 1

    # Test the surface normals based on validity conditions

    for i in 1:nparticles
        if system.cache.neighbor_count[i] < threshold
            @test all(system.cache.surface_normal[:, i] .== 0.0)
        else
            # For the linear arrangement, surface normals may still be zero
            @test true
        end
    end
end

@testset "Surface Normal Computation" begin
    # Test case 1: Simple linear arrangement of particles
    nparticles = 5
    particle_spacing = 1.0
    NDIMS = 2

    coordinates = zeros(NDIMS, nparticles)
    for i in 1:nparticles
        coordinates[:, i] = [i * particle_spacing, 0.0]
    end
    velocity = zeros(NDIMS, nparticles)
    mass = fill(1.0, nparticles)
    fluid_density = 1000.0
    density = fill(fluid_density, nparticles)

    system, semi, ode = create_fluid_system(coordinates, velocity, mass, density,
                                            particle_spacing, nothing;
                                            NDIMS=NDIMS)

    compute_and_test_surface_normals(system, semi, ode; NDIMS=NDIMS)
end

@testset "Sphere Surface Normals" begin
    # Test case 2: Particles arranged in a circle
    particle_spacing = 0.25
    radius = 1.0
    center = (0.0, 0.0)
    NDIMS = 2

    # Create a `SphereShape`, which is a circle in 2D
    sphere_ic = SphereShape(particle_spacing, radius, center, 1000.0)

    coordinates = sphere_ic.coordinates
    velocity = zeros(NDIMS, size(coordinates, 2))
    mass = sphere_ic.mass
    density = sphere_ic.density

    # To get somewhat accurate normals we increase the smoothing length unrealistically
    system, semi, ode = create_fluid_system(coordinates, velocity, mass, density,
                                            particle_spacing, nothing;
                                            NDIMS=NDIMS,
                                            smoothing_length=3.0 * particle_spacing,
                                            surface_normal_method=ColorfieldSurfaceNormal(interface_threshold=0.1,
                                                                                          ideal_density_threshold=0.9))

    compute_and_test_surface_normals(system, semi, ode; NDIMS=NDIMS)

    nparticles = size(coordinates, 2)
    expected_normals = zeros(NDIMS, nparticles)
    surface_particles = Int[]

    # Compute expected normals and identify surface particles
    for i in 1:nparticles
        pos = coordinates[:, i]
        r = pos .- center
        norm_r = norm(r)

        # If particle is on the circumference of the circle
        if abs(norm_r - radius) < particle_spacing
            expected_normals[:, i] = -r / norm_r

            push!(surface_particles, i)
        else
            expected_normals[:, i] .= 0.0
        end
    end

    # Normalize computed normals
    computed_normals = copy(system.cache.surface_normal)
    for i in surface_particles
        norm_computed = norm(computed_normals[:, i])
        if norm_computed > 0
            computed_normals[:, i] /= norm_computed
        end
    end

    for i in surface_particles
        @test isapprox(computed_normals[:, i][:, i], expected_normals[:, i][:, i],
                       atol=0.04)
    end

    # Optionally, check that normals for interior particles are zero
    # for i in setdiff(1:nparticles, surface_particles)
    #     @test isapprox(norm(system.cache.surface_normal[:, i]), 0.0, atol=1e-4)
    # end
end<|MERGE_RESOLUTION|>--- conflicted
+++ resolved
@@ -1,12 +1,7 @@
-<<<<<<< HEAD
 function create_fluid_system(coordinates, velocity, mass, density, particle_spacing,
                              surface_tension;
-                             surface_normal_method=ColorfieldSurfaceNormal(), NDIMS=2,
-                             smoothing_length=1.0)
-=======
-function create_fluid_system(coordinates, velocity, mass, density, particle_spacing;
+                             surface_normal_method=ColorfieldSurfaceNormal(),
                              NDIMS=2, smoothing_length=1.0)
->>>>>>> 9f758be5
     tspan = (0.0, 0.01)
 
     fluid = InitialCondition(coordinates=coordinates, velocity=velocity, mass=mass,
