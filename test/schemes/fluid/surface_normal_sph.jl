--- conflicted
+++ resolved
@@ -131,12 +131,8 @@
     ]
 
     for (NDIMS, smoothing_kernel, particle_spacing, smoothing_length_mult, radius, center,
-<<<<<<< HEAD
-    relative_curvature_error) in variations
-=======
          relative_curvature_error) in variations
 
->>>>>>> 7abb165a
         @testset "NDIMS: $(NDIMS), Kernel: $(typeof(smoothing_kernel)), spacing: $(particle_spacing)" begin
             smoothing_length = smoothing_length_mult * particle_spacing
 
@@ -239,12 +235,7 @@
     ]
 
     for (NDIMS, smoothing_kernel, particle_spacing, smoothing_length_mult, radius, center,
-<<<<<<< HEAD
-    relative_curvature_error) in variations
-=======
          relative_curvature_error) in variations
-
->>>>>>> 7abb165a
         @testset "NDIMS: $(NDIMS), Kernel: $(typeof(smoothing_kernel)), spacing: $(particle_spacing)" begin
             smoothing_length = smoothing_length_mult * particle_spacing
 
@@ -343,7 +334,6 @@
     density = fill(fluid_density, nparticles)
 
     # Create fluid system (no wall)
-<<<<<<< HEAD
     system, bnd_system, semi, ode = create_fluid_system(coordinates, velocity, mass,
                                                         density, particle_spacing,
                                                         SurfaceTensionMorris(surface_tension_coefficient=0.072);
@@ -351,18 +341,6 @@
                                                         smoothing_length=3.0 *
                                                                          particle_spacing,
                                                         wall=false, walldistance=0.0)
-=======
-    system, bnd_system, semi,
-    ode = create_fluid_system(coordinates, velocity, mass,
-                              density,
-                              particle_spacing,
-                              SurfaceTensionMorris(surface_tension_coefficient=0.072);
-                              NDIMS=NDIMS,
-                              smoothing_length=3.0 *
-                                               particle_spacing,
-                              wall=false,
-                              walldistance=0.0)
->>>>>>> 7abb165a
 
     # Compute surface normals
     compute_and_test_surface_values(system, semi, ode; NDIMS=NDIMS)
