--- conflicted
+++ resolved
@@ -1,13 +1,7 @@
-<<<<<<< HEAD
 function create_fluid_system(coordinates, velocity, mass, density, particle_spacing,
                              surface_tension;
                              surface_normal_method=ColorfieldSurfaceNormal(), NDIMS=2,
                              smoothing_length=1.0)
-=======
-include("../../test_util.jl")
-function create_fluid_system(coordinates, velocity, mass, density, particle_spacing;
-                             NDIMS=2, smoothing_length=1.0)
->>>>>>> 93630aa1
     tspan = (0.0, 0.01)
 
     fluid = InitialCondition(coordinates=coordinates, velocity=velocity, mass=mass,
@@ -83,11 +77,7 @@
     density = fill(fluid_density, nparticles)
 
     system, semi, ode = create_fluid_system(coordinates, velocity, mass, density,
-<<<<<<< HEAD
                                             particle_spacing, nothing;
-=======
-                                            particle_spacing;
->>>>>>> 93630aa1
                                             NDIMS=NDIMS)
 
     compute_and_test_surface_normals(system, semi, ode; NDIMS=NDIMS)
@@ -110,17 +100,11 @@
 
     # To get somewhat accurate normals we increase the smoothing length unrealistically
     system, semi, ode = create_fluid_system(coordinates, velocity, mass, density,
-<<<<<<< HEAD
                                             particle_spacing, nothing;
                                             NDIMS=NDIMS,
                                             smoothing_length=3.0 * particle_spacing,
                                             surface_normal_method=ColorfieldSurfaceNormal(interface_threshold=0.1,
                                                                                           ideal_density_threshold=0.9))
-=======
-                                            particle_spacing;
-                                            NDIMS=NDIMS,
-                                            smoothing_length=3.0 * particle_spacing)
->>>>>>> 93630aa1
 
     compute_and_test_surface_normals(system, semi, ode; NDIMS=NDIMS)
 
@@ -153,17 +137,10 @@
         end
     end
 
-<<<<<<< HEAD
-    for i in surface_particles
-        @test isapprox(computed_normals[:, i], expected_normals[:, i], atol=0.05)
+        for i in surface_particles
+        @test isapprox(computed_normals[:, i][:, i], expected_normals[:, i][:, i], atol=0.04)
     end
 
-=======
-    # Compare computed normals to expected normals for surface particles
-    for i in surface_particles
-        @test isapprox(computed_normals[:, i], expected_normals[:, i], atol=0.04)
-    end
->>>>>>> 93630aa1
     # Optionally, check that normals for interior particles are zero
     # for i in setdiff(1:nparticles, surface_particles)
     #     @test isapprox(norm(system.cache.surface_normal[:, i]), 0.0, atol=1e-4)
