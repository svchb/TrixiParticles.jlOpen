@testset verbose=true "Boundary Zone" begin
    @testset verbose=true "Boundary Zone 2D" begin
        particle_spacing = 0.2
        open_boundary_layers = 4

        plane_points_1 = [[0.0, 0.0], [0.5, -0.5], [1.0, 0.5]]
        plane_points_2 = [[0.0, 1.0], [0.2, 2.0], [2.3, 0.5]]

        @testset verbose=true "Points $i" for i in eachindex(plane_points_1)
            point_1 = plane_points_1[i]
            point_2 = plane_points_2[i]

            plane_size = point_2 - point_1

            flow_directions = [
                normalize([-plane_size[2], plane_size[1]]),
                -normalize([-plane_size[2], plane_size[1]])
            ]

            @testset verbose=true "Flow Direction $j" for j in eachindex(flow_directions)
                inflow = InFlow(; plane=(point_1, point_2), particle_spacing,
                                flow_direction=flow_directions[j], density=1.0,
                                open_boundary_layers)
                outflow = OutFlow(; plane=(point_1, point_2), particle_spacing,
                                  flow_direction=flow_directions[j], density=1.0,
                                  open_boundary_layers)

                boundary_zones = [
                    inflow,
                    outflow
                ]

                @testset verbose=true "$(nameof(typeof(boundary_zone)))" for boundary_zone in boundary_zones
                    zone_width = open_boundary_layers *
                                 boundary_zone.initial_condition.particle_spacing
                    sign_ = (boundary_zone isa InFlow) ? -1 : 1

                    @test plane_points_1[i] == boundary_zone.zone_origin
                    @test plane_points_2[i] - boundary_zone.zone_origin ==
                          boundary_zone.spanning_set[2]
                    @test isapprox(sign_ * flow_directions[j],
                                   normalize(boundary_zone.spanning_set[1]), atol=1e-14)
                    @test isapprox(zone_width, norm(boundary_zone.spanning_set[1]),
                                   atol=1e-14)
                end
            end
        end
    end

    @testset verbose=true "Boundary Zone 3D" begin
        particle_spacing = 0.05
        open_boundary_layers = 4

        plane_points_1 = [
            [0.0, 0.0, 0.0],
            [0.3113730847835541, 0.19079485535621643, -0.440864622592926]
        ]
        plane_points_2 = [
            [1.0, 0.0, 0.0],
            [-0.10468611121177673, 0.252103328704834, -0.44965094327926636]
        ]
        plane_points_3 = [
            [0.0, 1.0, 0.0],
            [0.3113730847835541, 0.25057315826416016, -0.02374829351902008]
        ]

        @testset verbose=true "Points $i" for i in eachindex(plane_points_1)
            point_1 = plane_points_1[i]
            point_2 = plane_points_2[i]
            point_3 = plane_points_3[i]

            edge1 = point_2 - point_1
            edge2 = point_3 - point_1

            flow_directions = [
                normalize(cross(edge1, edge2)),
                -normalize(cross(edge1, edge2))
            ]

            @testset verbose=true "Flow Direction $j" for j in eachindex(flow_directions)
                inflow = InFlow(; plane=(point_1, point_2, point_3), particle_spacing,
                                flow_direction=flow_directions[j], density=1.0,
                                open_boundary_layers)
                outflow = OutFlow(; plane=(point_1, point_2, point_3), particle_spacing,
                                  flow_direction=flow_directions[j], density=1.0,
                                  open_boundary_layers)

                boundary_zones = [
                    inflow,
                    outflow
                ]

                @testset verbose=true "$(nameof(typeof(boundary_zone)))" for boundary_zone in boundary_zones
                    zone_width = open_boundary_layers *
                                 boundary_zone.initial_condition.particle_spacing
                    sign_ = (boundary_zone isa InFlow) ? -1 : 1

                    @test plane_points_1[i] == boundary_zone.zone_origin
                    @test plane_points_2[i] - boundary_zone.zone_origin ==
                          boundary_zone.spanning_set[2]
                    @test plane_points_3[i] - boundary_zone.zone_origin ==
                          boundary_zone.spanning_set[3]
                    @test isapprox(sign_ * flow_directions[j],
                                   normalize(boundary_zone.spanning_set[1]), atol=1e-14)
                    @test isapprox(zone_width, norm(boundary_zone.spanning_set[1]),
                                   atol=1e-14)
                end
            end
        end
    end

    @testset verbose=true "Particle In Boundary Zone 2D" begin
        plane_points = [[-0.2, -0.5], [0.3, 0.6]]
        plane_size = plane_points[2] - plane_points[1]

        flow_direction = normalize([-plane_size[2], plane_size[1]])

        inflow = InFlow(; plane=plane_points, particle_spacing=0.1,
                        flow_direction, density=1.0, open_boundary_layers=4)
        outflow = OutFlow(; plane=plane_points, particle_spacing=0.1,
                          flow_direction, density=1.0, open_boundary_layers=4)

        boundary_zones = [
            inflow,
            outflow
        ]

        @testset verbose=true "$(nameof(typeof(boundary_zone)))" for boundary_zone in boundary_zones
            perturb_ = boundary_zone isa InFlow ? sqrt(eps()) : -sqrt(eps())

            point1 = plane_points[1]
            point2 = plane_points[2]
            point3 = boundary_zone.spanning_set[1] + boundary_zone.zone_origin

            query_points = Dict(
                "Behind" => ([-1.0, -1.0], false),
                "Before" => ([2.0, 2.0], false),
                "Closely On Point 1" => (point1 + perturb_ * flow_direction, false),
                "Closely On Point 2" => (point2 + perturb_ * flow_direction, false),
                "Closely On Point 3" => (point3 - perturb_ * flow_direction, false))

            @testset verbose=true "$k" for k in keys(query_points)
                (particle_position, evaluation) = query_points[k]

                @test evaluation ==
                      TrixiParticles.is_in_boundary_zone(boundary_zone, particle_position)
            end
        end
    end

    @testset verbose=true "Particle In Boundary Zone 3D" begin
        point1 = [-0.2, -0.5, 0.0]
        point2 = [0.3, 0.5, 0.0]
        point3 = [0.13111173850909402, -0.665555869254547, 0.0]

        flow_direction = normalize(cross(point2 - point1, point3 - point1))

        inflow = InFlow(; plane=[point1, point2, point3], particle_spacing=0.1,
                        flow_direction, density=1.0, open_boundary_layers=4)
        outflow = OutFlow(; plane=[point1, point2, point3], particle_spacing=0.1,
                          flow_direction, density=1.0, open_boundary_layers=4)

        boundary_zones = [
            inflow,
            outflow
        ]

        @testset verbose=true "$(nameof(typeof(boundary_zone)))" for boundary_zone in boundary_zones
            perturb_ = boundary_zone isa InFlow ? eps() : -eps()
            point4 = boundary_zone.spanning_set[1] + boundary_zone.zone_origin

            query_points = Dict(
                "Behind" => ([-1.0, -1.0, 1.2], false),
                "Before" => ([2.0, 2.0, -1.2], false),
                "Closely On Point 1" => (point1 + perturb_ * flow_direction, false),
                "Closely On Point 2" => (point2 + perturb_ * flow_direction, false),
                "Closely On Point 3" => (point3 + perturb_ * flow_direction, false),
                "Closely On Point 4" => (point4 - perturb_ * flow_direction, false))

            @testset verbose=true "$k" for k in keys(query_points)
                (particle_position, evaluation) = query_points[k]

                @test evaluation ==
                      TrixiParticles.is_in_boundary_zone(boundary_zone, particle_position)
            end
        end
    end

    @testset verbose=true "Illegal Inputs" begin
        no_rectangular_plane = [[0.2, 0.3, -0.5], [-1.0, 1.5, 0.2], [-0.4, 0.9, -0.15]]
        flow_direction = [0.0, 0.0, 1.0]

<<<<<<< HEAD
        error_str = "The vectors `AB` and `AC` must not be collinear"
=======
        error_str = "the vectors `AB` and `AC` must not be collinear"
>>>>>>> 4899d089

        @test_throws ArgumentError(error_str) InFlow(; plane=no_rectangular_plane,
                                                     particle_spacing=0.1,
                                                     flow_direction, density=1.0,
                                                     open_boundary_layers=2)
        @test_throws ArgumentError(error_str) OutFlow(; plane=no_rectangular_plane,
                                                      particle_spacing=0.1,
                                                      flow_direction, density=1.0,
                                                      open_boundary_layers=2)

        rectangular_plane = [[0.0, 0.0, 0.0], [1.0, 0.0, 0.0], [0.0, 1.0, 0.0]]
        flow_direction = [0.0, 1.0, 0.0]

        error_str = "`flow_direction` is not normal to inflow plane"

        @test_throws ArgumentError(error_str) InFlow(; plane=rectangular_plane,
                                                     particle_spacing=0.1,
                                                     flow_direction, density=1.0,
                                                     open_boundary_layers=2)

        error_str = "`flow_direction` is not normal to outflow plane"

        @test_throws ArgumentError(error_str) OutFlow(; plane=rectangular_plane,
                                                      particle_spacing=0.1,
                                                      flow_direction, density=1.0,
                                                      open_boundary_layers=2)
    end
end<|MERGE_RESOLUTION|>--- conflicted
+++ resolved
@@ -190,11 +190,7 @@
         no_rectangular_plane = [[0.2, 0.3, -0.5], [-1.0, 1.5, 0.2], [-0.4, 0.9, -0.15]]
         flow_direction = [0.0, 0.0, 1.0]
 
-<<<<<<< HEAD
-        error_str = "The vectors `AB` and `AC` must not be collinear"
-=======
         error_str = "the vectors `AB` and `AC` must not be collinear"
->>>>>>> 4899d089
 
         @test_throws ArgumentError(error_str) InFlow(; plane=no_rectangular_plane,
                                                      particle_spacing=0.1,
