using TrixiParticles
using OrdinaryDiffEq

gravity = -9.81

# ==========================================================================================
# ==== Falling Rocks Simulation Setup
#
<<<<<<< HEAD
# Two tanks are created with identical geometric and material parameters.
# Their rock particles are raised slightly to let them fall under gravity.
# Tank 1 uses a Hertzian contact model; Tank 2 uses a Linear contact model.
=======
# This example sets up a simulation of falling rocks within a rectangular tank.
# The tank is generated using a helper function (RectangularTank) which creates
# a "fluid" region (containing the rock particles) and a "boundary" region (representing walls).
>>>>>>> cf1a67ef
# ==========================================================================================

particle_spacing = 0.1

rock_width = 2.0
rock_height = 2.0
rock_density = 3000.0

tank_width = 2.0
tank_height = 4.0

<<<<<<< HEAD
# Create two rectangular tanks.
tank1 = RectangularTank(particle_spacing, (rock_width, rock_height),
                        (tank_width, tank_height), rock_density,
                        n_layers=2)
tank2 = RectangularTank(particle_spacing, (rock_width, rock_height),
                        (tank_width, tank_height), rock_density,
                        n_layers=2, min_coordinates=(tank_width + 0.5, 0.0))

# ==========================================================================================
# ==== Systems
# ==== Adjust Particle Positions
#
# We adjust the rock positions upward to allow them to fall under gravity.
# Next, we create a contact model and use it to build the rock (DEM) system.
# Raise the rock particles so that they fall under gravity.
# Shift tank2 horizontally to avoid overlap.
=======
# Create a rectangular tank. The tank has a "fluid" region for the rock particles
# and a "boundary" region for the container walls.
tank = RectangularTank(particle_spacing, (rock_width, rock_height),
                       (tank_width, tank_height), rock_density,
                       n_layers=2)

# ==========================================================================================
# ==== Systems
#
# We adjust the rock positions upward to allow them to fall under gravity.
# Next, we create a contact model and use it to build the rock (DEM) system.
>>>>>>> cf1a67ef
# ==========================================================================================

# Move the rock particles up to let them fall
tank.fluid.coordinates[2, :] .+= 0.5
# small perturbation
tank.fluid.coordinates .+= 0.01 .* (2 .* rand(size(tank.fluid.coordinates)) .- 1)
<<<<<<< HEAD
tank1.fluid.coordinates[2, :] .+= 0.5
=======
>>>>>>> cf1a67ef

# Create a contact model.
# Option 1: Hertzian contact model (uses elastic modulus and Poisson's ratio)
contact_model = HertzContactModel(10e9, 0.3)
# Option 2 (alternative): Linear contact model (constant normal stiffness)
# contact_model = LinearContactModel(2 * 10e5)

# Construct the rock system using the new DEMSystem signature.
rock_system = DEMSystem(tank.fluid, contact_model; damping_coefficient=0.0001,
                        acceleration=(0.0, gravity), radius=0.4 * particle_spacing)

# Construct the boundary system for the tank walls.
boundary_system = BoundaryDEMSystem(tank.boundary, 10e7)
tank2.fluid.coordinates[2, :] .+= 0.5

# ==========================================================================================
# ==== Simulation
# ==========================================================================================
<<<<<<< HEAD
# Contact model for tank1: Hertzian contact model.
contact_model1 = HertzContactModel(10e9, 0.3)
# Contact model for tank2: Linear contact model.
contact_model2 = LinearContactModel(6 * 10e5)

# Construct DEM systems for each tank.
rock_system1 = DEMSystem(tank1.fluid, contact_model1;
                         damping_coefficient=0.0001,
                         acceleration=(0.0, gravity))
rock_system2 = DEMSystem(tank2.fluid, contact_model2;
                         damping_coefficient=0.0001,
                         acceleration=(0.0, gravity))
=======
>>>>>>> cf1a67ef

# Construct the boundary systems for the tank walls.
boundary_system1 = BoundaryDEMSystem(tank1.boundary, 10e7)
boundary_system2 = BoundaryDEMSystem(tank2.boundary, 10e7)

<<<<<<< HEAD
semi = Semidiscretization(rock_system1, rock_system2,
                          boundary_system1, boundary_system2)

=======
>>>>>>> cf1a67ef
tspan = (0.0, 4.0)
ode = semidiscretize(semi, tspan)

info_callback = InfoCallback(interval=5000)
saving_callback = SolutionSavingCallback(dt=0.02)
callbacks = CallbackSet(info_callback, saving_callback)

# Use a Runge-Kutta method with automatic (error based) time step size control
sol = solve(ode, RDPK3SpFSAL49(),
            abstol=1e-5, # Default abstol is 1e-6 (may need to be tuned to prevent boundary penetration)
            reltol=1e-4, # Default reltol is 1e-3 (may need to be tuned to prevent boundary penetration)
            dtmax=1e-3, # Limit stepsize to prevent crashing
            dt=1e-7,  # Initial step size
            save_everystep=false, callback=callbacks);<|MERGE_RESOLUTION|>--- conflicted
+++ resolved
@@ -6,15 +6,9 @@
 # ==========================================================================================
 # ==== Falling Rocks Simulation Setup
 #
-<<<<<<< HEAD
 # Two tanks are created with identical geometric and material parameters.
 # Their rock particles are raised slightly to let them fall under gravity.
 # Tank 1 uses a Hertzian contact model; Tank 2 uses a Linear contact model.
-=======
-# This example sets up a simulation of falling rocks within a rectangular tank.
-# The tank is generated using a helper function (RectangularTank) which creates
-# a "fluid" region (containing the rock particles) and a "boundary" region (representing walls).
->>>>>>> cf1a67ef
 # ==========================================================================================
 
 particle_spacing = 0.1
@@ -26,7 +20,6 @@
 tank_width = 2.0
 tank_height = 4.0
 
-<<<<<<< HEAD
 # Create two rectangular tanks.
 tank1 = RectangularTank(particle_spacing, (rock_width, rock_height),
                         (tank_width, tank_height), rock_density,
@@ -43,29 +36,14 @@
 # Next, we create a contact model and use it to build the rock (DEM) system.
 # Raise the rock particles so that they fall under gravity.
 # Shift tank2 horizontally to avoid overlap.
-=======
-# Create a rectangular tank. The tank has a "fluid" region for the rock particles
-# and a "boundary" region for the container walls.
-tank = RectangularTank(particle_spacing, (rock_width, rock_height),
-                       (tank_width, tank_height), rock_density,
-                       n_layers=2)
-
-# ==========================================================================================
-# ==== Systems
-#
-# We adjust the rock positions upward to allow them to fall under gravity.
-# Next, we create a contact model and use it to build the rock (DEM) system.
->>>>>>> cf1a67ef
 # ==========================================================================================
 
+# Move the rock particles up to let them fall
 # Move the rock particles up to let them fall
 tank.fluid.coordinates[2, :] .+= 0.5
 # small perturbation
 tank.fluid.coordinates .+= 0.01 .* (2 .* rand(size(tank.fluid.coordinates)) .- 1)
-<<<<<<< HEAD
 tank1.fluid.coordinates[2, :] .+= 0.5
-=======
->>>>>>> cf1a67ef
 
 # Create a contact model.
 # Option 1: Hertzian contact model (uses elastic modulus and Poisson's ratio)
@@ -84,7 +62,6 @@
 # ==========================================================================================
 # ==== Simulation
 # ==========================================================================================
-<<<<<<< HEAD
 # Contact model for tank1: Hertzian contact model.
 contact_model1 = HertzContactModel(10e9, 0.3)
 # Contact model for tank2: Linear contact model.
@@ -97,19 +74,14 @@
 rock_system2 = DEMSystem(tank2.fluid, contact_model2;
                          damping_coefficient=0.0001,
                          acceleration=(0.0, gravity))
-=======
->>>>>>> cf1a67ef
 
 # Construct the boundary systems for the tank walls.
 boundary_system1 = BoundaryDEMSystem(tank1.boundary, 10e7)
 boundary_system2 = BoundaryDEMSystem(tank2.boundary, 10e7)
 
-<<<<<<< HEAD
 semi = Semidiscretization(rock_system1, rock_system2,
                           boundary_system1, boundary_system2)
 
-=======
->>>>>>> cf1a67ef
 tspan = (0.0, 4.0)
 ode = semidiscretize(semi, tspan)
 
