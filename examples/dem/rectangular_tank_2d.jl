--- conflicted
+++ resolved
@@ -35,9 +35,6 @@
 
 # Move the rock particles up to let them fall
 tank.fluid.coordinates[2, :] .+= 0.5
-<<<<<<< HEAD
-rock_system = DEMSystem(tank.fluid, 2 * 10e5, 10e9, 0.3, acceleration = (0.0, gravity))
-=======
 # small perturbation
 tank.fluid.coordinates .+= 0.01 .* (2 .* rand(size(tank.fluid.coordinates)) .- 1)
 
@@ -52,7 +49,6 @@
                         acceleration=(0.0, gravity), radius=0.4 * particle_spacing)
 
 # Construct the boundary system for the tank walls.
->>>>>>> 3eb4996c
 boundary_system = BoundaryDEMSystem(tank.boundary, 10e7)
 
 # ==========================================================================================
@@ -64,14 +60,8 @@
 tspan = (0.0, 4.0)
 ode = semidiscretize(semi, tspan)
 
-<<<<<<< HEAD
-info_callback = InfoCallback(interval = 5000)
-saving_callback = SolutionSavingCallback(dt = 0.02)
-
-=======
 info_callback = InfoCallback(interval=5000)
 saving_callback = SolutionSavingCallback(dt=0.02)
->>>>>>> 3eb4996c
 callbacks = CallbackSet(info_callback, saving_callback)
 
 # Use a Runge-Kutta method with automatic (error based) time step size control
