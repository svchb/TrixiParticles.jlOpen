--- conflicted
+++ resolved
@@ -30,12 +30,8 @@
 trixi_include(@__MODULE__, joinpath(examples_dir(), "fluid", "dam_break_2d.jl"),
               sol=nothing, fluid_particle_spacing=fluid_particle_spacing,
               viscosity=ViscosityMorris(nu=nu_sim_water), smoothing_length=smoothing_length,
-<<<<<<< HEAD
               gravity=gravity, tspan=tspan, density_diffusion=nothing,
               sound_speed=sound_speed, prefix="")
-=======
-              gravity=gravity, density_diffusion=nothing, sound_speed=sound_speed)
->>>>>>> 07fa6f03
 
 # ==========================================================================================
 # ==== Setup oil layer
@@ -57,11 +53,7 @@
 oil_state_equation = StateEquationCole(; sound_speed, reference_density=oil_density,
                                        exponent=1, clip_negative_pressure=false)
 oil_system = WeaklyCompressibleSPHSystem(oil, fluid_density_calculator,
-<<<<<<< HEAD
                                          oil_eos, smoothing_kernel,
-=======
-                                         oil_state_equation, smoothing_kernel,
->>>>>>> 07fa6f03
                                          smoothing_length, viscosity=oil_viscosity,
                                          acceleration=(0.0, -gravity),
                                          surface_tension=SurfaceTensionAkinci(surface_tension_coefficient=0.01),
