--- conflicted
+++ resolved
@@ -6,7 +6,7 @@
 fluid_particle_spacing = 0.02
 
 # Change spacing ratio to 3 and boundary layers to 1 when using Monaghan-Kajtar boundary model
-boundary_layers = 4
+boundary_layers = 3
 spacing_ratio = 1
 
 # ==========================================================================================
@@ -44,10 +44,6 @@
 
 # ==========================================================================================
 # ==== Boundary
-<<<<<<< HEAD
-
-=======
->>>>>>> d7cd92c5
 boundary_model = BoundaryModelDummyParticles(tank.boundary.density, tank.boundary.mass,
                                              state_equation=state_equation,
                                              AdamiPressureExtrapolation(),
@@ -70,16 +66,10 @@
 
 info_callback = InfoCallback(interval=50)
 saving_callback = SolutionSavingCallback(dt=0.02, prefix="")
-<<<<<<< HEAD
-pp_callback = nothing
-
-callbacks = CallbackSet(info_callback, saving_callback, pp_callback)
-=======
 # This is to easily add a new callback with `trixi_include`
 extra_callback = nothing
 
 callbacks = CallbackSet(info_callback, saving_callback, extra_callback)
->>>>>>> d7cd92c5
 
 # Use a Runge-Kutta method with automatic (error based) time step size control.
 # Limiting of the maximum stepsize is necessary to prevent crashing.
