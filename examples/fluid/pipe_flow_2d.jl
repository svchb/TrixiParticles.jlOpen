# 2D channel flow simulation with open boundaries.

using TrixiParticles
using OrdinaryDiffEq

# ==========================================================================================
# ==== Resolution
particle_spacing = 0.02

# Make sure that the kernel support of fluid particles at a boundary is always fully sampled
boundary_layers = 5

# Make sure that the kernel support of fluid particles at an open boundary is always
# fully sampled.
# Note: Due to the dynamics at the inlets and outlets of open boundaries,
# it is recommended to use `open_boundary_layers > boundary_layers`
open_boundary_layers = 8

# ==========================================================================================
# ==== Experiment Setup
tspan = (0.0, 5.0)

# Boundary geometry and initial fluid particle positions
domain_size = (1.0, 0.4)

flow_direction = [1.0, 0.0]
reynolds_number = 100
const prescribed_velocity = 2.0

boundary_size = (domain_size[1] + 2 * particle_spacing * open_boundary_layers,
                 domain_size[2])

fluid_density = 1000.0

# For this particular example, it is necessary to have a background pressure.
# Otherwise the suction at the outflow is to big and the simulation becomes unstable.
pressure = 0.0

sound_speed = 20 * prescribed_velocity

state_equation = nothing

pipe = RectangularTank(particle_spacing, domain_size, boundary_size, fluid_density,
                       pressure=pressure, n_layers=boundary_layers,
                       faces=(false, false, true, true))

# Shift pipe walls in negative x-direction for the inflow
pipe.boundary.coordinates[1, :] .-= particle_spacing * open_boundary_layers

n_buffer_particles = 40 * pipe.n_particles_per_dimension[2]

# ==========================================================================================
# ==== Fluid
smoothing_length = 3.0 * particle_spacing
smoothing_kernel = WendlandC2Kernel{2}()

fluid_density_calculator = ContinuityDensity()

kinematic_viscosity = prescribed_velocity * domain_size[2] / reynolds_number

viscosity = ViscosityAdami(nu=kinematic_viscosity)

fluid_system = EntropicallyDampedSPHSystem(pipe.fluid, smoothing_kernel, smoothing_length,
                                           sound_speed, viscosity=viscosity,
                                           density_calculator=fluid_density_calculator,
                                           buffer_size=n_buffer_particles)

# Alternatively the WCSPH scheme can be used
# state_equation = StateEquationCole(; sound_speed, reference_density=fluid_density,
#                                    exponent=1, background_pressure=pressure)
# alpha = 8 * kinematic_viscosity / (smoothing_length * sound_speed)
# viscosity = ArtificialViscosityMonaghan(; alpha, beta=0.0)

# fluid_system = WeaklyCompressibleSPHSystem(pipe.fluid, fluid_density_calculator,
#                                            state_equation, smoothing_kernel,
#                                            smoothing_length, viscosity=viscosity,
#                                            buffer_size=n_buffer_particles)

# ==========================================================================================
# ==== Open Boundary
function velocity_function(pos, t)
    # Use this for a time-dependent inflow velocity
    # return SVector(0.5prescribed_velocity * sin(2pi * t) + prescribed_velocity, 0)

    return SVector(prescribed_velocity, 0.0)
end

inflow = InFlow(; plane=([0.0, 0.0], [0.0, domain_size[2]]), flow_direction,
                open_boundary_layers, density=fluid_density, particle_spacing)

open_boundary_in = OpenBoundarySPHSystem(inflow; sound_speed, fluid_system,
<<<<<<< HEAD
                                         boundary_model=BoundaryModelTafuni(),
                                         buffer_size=n_buffer_particles,
=======
                                         boundary_model=BoundaryModelLastiwka(),
                                         buffer_size=n_buffer_particles,
                                         reference_density=fluid_density,
                                         reference_pressure=pressure,
>>>>>>> cb443857
                                         reference_velocity=velocity_function)

outflow = OutFlow(; plane=([domain_size[1], 0.0], [domain_size[1], domain_size[2]]),
                  flow_direction, open_boundary_layers, density=fluid_density,
                  particle_spacing)

open_boundary_out = OpenBoundarySPHSystem(outflow; sound_speed, fluid_system,
<<<<<<< HEAD
                                          boundary_model=BoundaryModelTafuni(),
                                          buffer_size=n_buffer_particles,
                                          # reference_velocity=velocity_function,
                                          reference_pressure=pressure)
=======
                                          boundary_model=BoundaryModelLastiwka(),
                                          buffer_size=n_buffer_particles,
                                          reference_density=fluid_density,
                                          reference_pressure=pressure,
                                          reference_velocity=velocity_function)
>>>>>>> cb443857

# ==========================================================================================
# ==== Boundary

boundary_model = BoundaryModelDummyParticles(pipe.boundary.density, pipe.boundary.mass,
                                             AdamiPressureExtrapolation(),
                                             state_equation=state_equation,
                                             viscosity=ViscosityAdami(nu=1e-4),
                                             smoothing_kernel, smoothing_length)

boundary_system = BoundarySPHSystem(pipe.boundary, boundary_model)

# ==========================================================================================
# ==== Simulation
semi = Semidiscretization(fluid_system, open_boundary_in, open_boundary_out,
                          boundary_system)

ode = semidiscretize(semi, tspan)

info_callback = InfoCallback(interval=100)
saving_callback = SolutionSavingCallback(dt=0.02, prefix="")

callbacks = CallbackSet(info_callback, saving_callback, UpdateCallback())

sol = solve(ode, RDPK3SpFSAL35(),
            abstol=1e-5, # Default abstol is 1e-6 (may need to be tuned to prevent boundary penetration)
            reltol=1e-3, # Default reltol is 1e-3 (may need to be tuned to prevent boundary penetration)
            dtmax=1e-2, # Limit stepsize to prevent crashing
            save_everystep=false, callback=callbacks);<|MERGE_RESOLUTION|>--- conflicted
+++ resolved
@@ -18,7 +18,7 @@
 
 # ==========================================================================================
 # ==== Experiment Setup
-tspan = (0.0, 5.0)
+tspan = (0.0, 2.0)
 
 # Boundary geometry and initial fluid particle positions
 domain_size = (1.0, 0.4)
@@ -89,15 +89,8 @@
                 open_boundary_layers, density=fluid_density, particle_spacing)
 
 open_boundary_in = OpenBoundarySPHSystem(inflow; sound_speed, fluid_system,
-<<<<<<< HEAD
                                          boundary_model=BoundaryModelTafuni(),
                                          buffer_size=n_buffer_particles,
-=======
-                                         boundary_model=BoundaryModelLastiwka(),
-                                         buffer_size=n_buffer_particles,
-                                         reference_density=fluid_density,
-                                         reference_pressure=pressure,
->>>>>>> cb443857
                                          reference_velocity=velocity_function)
 
 outflow = OutFlow(; plane=([domain_size[1], 0.0], [domain_size[1], domain_size[2]]),
@@ -105,18 +98,10 @@
                   particle_spacing)
 
 open_boundary_out = OpenBoundarySPHSystem(outflow; sound_speed, fluid_system,
-<<<<<<< HEAD
                                           boundary_model=BoundaryModelTafuni(),
                                           buffer_size=n_buffer_particles,
                                           # reference_velocity=velocity_function,
                                           reference_pressure=pressure)
-=======
-                                          boundary_model=BoundaryModelLastiwka(),
-                                          buffer_size=n_buffer_particles,
-                                          reference_density=fluid_density,
-                                          reference_pressure=pressure,
-                                          reference_velocity=velocity_function)
->>>>>>> cb443857
 
 # ==========================================================================================
 # ==== Boundary
