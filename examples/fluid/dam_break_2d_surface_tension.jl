--- conflicted
+++ resolved
@@ -9,11 +9,7 @@
 
 # Set the surface tension to a value that is accurate in your case.
 # Note: This usually requires calibration to be physically accurate!
-<<<<<<< HEAD
 surface_tension = SurfaceTensionAkinci(surface_tension_coefficient=0.015)
-=======
-surface_tension = SurfaceTensionAkinci(surface_tension_coefficient=0.025)
->>>>>>> 7d778a74
 
 # `density_diffusion` is deactivated since the interaction with the surface tension model can
 # cause stability problems.
@@ -31,11 +27,7 @@
               smoothing_kernel=WendlandC2Kernel{2}(),
               smoothing_length=2.5 * fluid_particle_spacing,
               correction=AkinciFreeSurfaceCorrection(fluid_density),
-<<<<<<< HEAD
-              density_diffusion=nothing, adhesion_coefficient=0.15,
+              density_diffusion=nothing, adhesion_coefficient=0.05,
               viscosity=ViscosityAdami(nu=0.00089),
-              wall_viscosity=ViscosityAdami(nu=0.25*0.00089),
-=======
-              density_diffusion=nothing, adhesion_coefficient=0.05,
->>>>>>> 7d778a74
+              wall_viscosity=ViscosityAdami(nu=0.00089),
               sound_speed=100.0, tspan=(0.0, 2.0))