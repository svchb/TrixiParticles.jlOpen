################################################################################
# 2D Dam Break Simulation (δ-SPH Model)
#
# Based on:
#   S. Marrone, M. Antuono, A. Colagrossi, G. Colicchio, D. le Touzé, G. Graziani.
#   "δ-SPH model for simulating violent impact flows".
#   Computer Methods in Applied Mechanics and Engineering, Volume 200, Issues 13–16 (2011),
#   pages 1526–1542.
#   https://doi.org/10.1016/J.CMA.2010.12.016
#
# This example sets up a 2D dam break simulation using a δ-SPH model.
################################################################################


using TrixiParticles
using OrdinaryDiffEq

# Size parameters
initial_water_height = 0.6
initial_water_width = 2 * initial_water_height

# ------------------------------------------------------------------------------
# Physical Size and Resolution Parameters
# ------------------------------------------------------------------------------
fluid_particle_spacing = initial_water_height / 40

# Change spacing ratio to 3 and boundary layers to 1 when using Monaghan-Kajtar boundary model
boundary_layers = 4
spacing_ratio = 1

boundary_particle_spacing = fluid_particle_spacing / spacing_ratio

# ------------------------------------------------------------------------------
# Experiment Setup
# ------------------------------------------------------------------------------
gravity = 9.81

tspan = (0.0, 5.7 / sqrt(gravity))

# Boundary geometry and initial fluid particle positions
initial_fluid_size = (initial_water_width, initial_water_height)
tank_size = (floor(5.366 * initial_water_height / boundary_particle_spacing) * boundary_particle_spacing, 4.0)

fluid_density = 1000.0
sound_speed = 20 * sqrt(gravity * initial_water_height)
state_equation = StateEquationCole(; sound_speed,
                                     reference_density=fluid_density,
                                     exponent=1,
                                     clip_negative_pressure=false)

tank = RectangularTank(fluid_particle_spacing, initial_fluid_size, tank_size, fluid_density,
<<<<<<< HEAD
                       n_layers=boundary_layers,
                       spacing_ratio=spacing_ratio,
                       acceleration=(0.0, -gravity),
                       state_equation=state_equation)

# ------------------------------------------------------------------------------
# Fluid System Setup
# ------------------------------------------------------------------------------
smoothing_length = 3.5 * fluid_particle_spacing
=======
                       n_layers=boundary_layers, spacing_ratio=spacing_ratio,
                       acceleration=(0.0, -gravity), state_equation=state_equation)

# ==========================================================================================
# ==== Fluid
smoothing_length = 1.75 * fluid_particle_spacing
>>>>>>> fb6906f5
smoothing_kernel = WendlandC2Kernel{2}()

fluid_density_calculator = ContinuityDensity()
viscosity = ArtificialViscosityMonaghan(alpha=0.02, beta=0.0)
# nu = 0.02 * smoothing_length * sound_speed/8
# viscosity = ViscosityMorris(nu=nu)
# viscosity = ViscosityAdami(nu=nu)
# Alternatively the density diffusion model by Molteni & Colagrossi can be used,
# which will run faster.
# density_diffusion = DensityDiffusionMolteniColagrossi(delta=0.1)
density_diffusion = DensityDiffusionAntuono(tank.fluid, delta=0.1)

fluid_system = WeaklyCompressibleSPHSystem(tank.fluid, fluid_density_calculator,
                                           state_equation, smoothing_kernel,
                                           smoothing_length, viscosity=viscosity,
                                           density_diffusion=density_diffusion,
                                           acceleration=(0.0, -gravity), correction=nothing,
                                           surface_tension=nothing,
                                           reference_particle_spacing=0)

# ------------------------------------------------------------------------------
# Boundary System Setup
# ------------------------------------------------------------------------------
boundary_density_calculator = AdamiPressureExtrapolation()
boundary_model = BoundaryModelDummyParticles(tank.boundary.density, tank.boundary.mass,
                                             state_equation=state_equation,
                                             boundary_density_calculator,
                                             smoothing_kernel, smoothing_length,
                                             correction=nothing,
                                             reference_particle_spacing=0)

boundary_system = BoundarySPHSystem(tank.boundary, boundary_model, adhesion_coefficient=0.0)

# ------------------------------------------------------------------------------
# Simulation Setup and Callbacks
# ------------------------------------------------------------------------------

# `nothing` will automatically choose the best update strategy. This is only to be able
# to change this with `trixi_include`.
semi = Semidiscretization(fluid_system, boundary_system,
                          neighborhood_search=GridNeighborhoodSearch{2}(update_strategy=nothing),
                          parallelization_backend=true)
ode = semidiscretize(semi, tspan)

info_callback = InfoCallback(interval=100)

# Regular solution saving callback (e.g. every dt = 0.02)
solution_prefix = ""
saving_callback = SolutionSavingCallback(dt=0.02, prefix=solution_prefix)

# Save at certain timepoints which allows comparison to the results of Marrone et al.,
# i.e. (1.5, 2.36, 3.0, 5.7, 6.45).
# Please note that the images in Marrone et al. are obtained at a particle_spacing = initial_water_height/320,
# which takes between 2 and 4 hours.
saving_paper = SolutionSavingCallback(save_times=[0.0, 0.371, 0.584, 0.743, 1.411, 1.597],
                                      prefix="marrone_times")

# Optional callback for density reinitialization (default: disabled)
use_reinit = false
density_reinit_cb = use_reinit ?
                    DensityReinitializationCallback(semi.systems[1], interval=10) :
                    nothing
stepsize_callback = StepsizeCallback(cfl=0.9)

# Combine all callbacks into a set (extra_callback can be set via trixi_include)
extra_callback = nothing
callbacks = CallbackSet(info_callback, saving_callback, stepsize_callback, extra_callback,
                        density_reinit_cb, saving_paper)

# ------------------------------------------------------------------------------
# Solve the ODE Problem
# ------------------------------------------------------------------------------
sol = solve(ode, CarpenterKennedy2N54(williamson_condition=false),
            dt=1.0, # This is overwritten by the stepsize callback
            save_everystep=false, callback=callbacks);<|MERGE_RESOLUTION|>--- conflicted
+++ resolved
@@ -49,7 +49,6 @@
                                      clip_negative_pressure=false)
 
 tank = RectangularTank(fluid_particle_spacing, initial_fluid_size, tank_size, fluid_density,
-<<<<<<< HEAD
                        n_layers=boundary_layers,
                        spacing_ratio=spacing_ratio,
                        acceleration=(0.0, -gravity),
@@ -58,15 +57,7 @@
 # ------------------------------------------------------------------------------
 # Fluid System Setup
 # ------------------------------------------------------------------------------
-smoothing_length = 3.5 * fluid_particle_spacing
-=======
-                       n_layers=boundary_layers, spacing_ratio=spacing_ratio,
-                       acceleration=(0.0, -gravity), state_equation=state_equation)
-
-# ==========================================================================================
-# ==== Fluid
 smoothing_length = 1.75 * fluid_particle_spacing
->>>>>>> fb6906f5
 smoothing_kernel = WendlandC2Kernel{2}()
 
 fluid_density_calculator = ContinuityDensity()
