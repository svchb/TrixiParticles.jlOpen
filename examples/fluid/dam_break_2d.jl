--- conflicted
+++ resolved
@@ -78,24 +78,8 @@
                     nothing
 stepsize_callback = StepsizeCallback(cfl=1.1)
 
-<<<<<<< HEAD
-callbacks = CallbackSet(info_callback, saving_callback, density_reinit_cb, pp_callback)
-
-# Use a Runge-Kutta method with automatic (error based) time step size control.
-# Limiting of the maximum stepsize is necessary to prevent crashing.
-# When particles are approaching a wall in a uniform way, they can be advanced
-# with large time steps. Close to the wall, the stepsize has to be reduced drastically.
-# Sometimes, the method fails to do so because forces become extremely large when
-# fluid particles are very close to boundary particles, and the time integration method
-# interprets this as an instability.
-sol = solve(ode, RDPK3SpFSAL35(),
-            abstol=1e-6, # Default abstol is 1e-6 (may need to be tuned to prevent boundary penetration)
-            reltol=1e-5, # Default reltol is 1e-3 (may need to be tuned to prevent boundary penetration)
-            dtmax=1e-3, # Limit stepsize to prevent crashing
-=======
-callbacks = CallbackSet(info_callback, saving_callback, stepsize_callback)
+callbacks = CallbackSet(info_callback, saving_callback, stepsize_callback, pp_callback)
 
 sol = solve(ode, CarpenterKennedy2N54(williamson_condition=false),
             dt=1.0, # This is overwritten by the stepsize callback
->>>>>>> 3e7ee92d
             save_everystep=false, callback=callbacks);