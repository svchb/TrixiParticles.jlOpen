--- conflicted
+++ resolved
@@ -49,13 +49,9 @@
 fluid_system = WeaklyCompressibleSPHSystem(tank.fluid, fluid_density_calculator,
                                            state_equation, smoothing_kernel,
                                            smoothing_length, viscosity=viscosity,
-<<<<<<< HEAD
+                                           density_diffusion=density_diffusion,
                                            acceleration=(0.0, -gravity), correction=nothing,
                                            surface_tension=nothing)
-=======
-                                           density_diffusion=density_diffusion,
-                                           acceleration=(0.0, -gravity), correction=nothing)
->>>>>>> bcc33d70
 
 # ==========================================================================================
 # ==== Boundary
