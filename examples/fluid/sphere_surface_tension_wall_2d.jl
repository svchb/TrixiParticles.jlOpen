--- conflicted
+++ resolved
@@ -45,26 +45,9 @@
                                                      fluid_smoothing_length,
                                                      viscosity=viscosity,
                                                      acceleration=(0.0, -gravity),
-<<<<<<< HEAD
-                                                     surface_tension=SurfaceTensionMomentumMorris(surface_tension_coefficient=1.0),
-                                                     reference_particle_spacing=fluid_particle_spacing,
-                                                     surface_normal_method=ColorfieldSurfaceNormal(boundary_contact_threshold=0.05,
-                                                                                                   ideal_density_threshold=0.8,
-                                                                                                   interface_threshold=0.1))
-
-# sphere_surface_tension = WeaklyCompressibleSPHSystem(sphere1, ContinuityDensity(),
-#                                                      state_equation, fluid_smoothing_kernel,
-#                                                      fluid_smoothing_length,
-#                                                      viscosity=viscosity,
-#                                                      acceleration=(0.0, -gravity),
-#                                                      surface_tension=SurfaceTensionAkinci(surface_tension_coefficient=2.0),
-#                                                      correction=AkinciFreeSurfaceCorrection(fluid_density),
-#                                                      reference_particle_spacing=fluid_particle_spacing)
-=======
                                                      surface_tension=SurfaceTensionAkinci(surface_tension_coefficient=2.0),
                                                      correction=AkinciFreeSurfaceCorrection(fluid_density),
                                                      reference_particle_spacing=fluid_particle_spacing)
->>>>>>> cfe76264
 
 trixi_include(@__MODULE__,
               joinpath(examples_dir(), "fluid", "falling_water_spheres_2d.jl"),
